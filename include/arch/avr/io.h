--- conflicted
+++ resolved
@@ -21,12 +21,8 @@
 #ifndef __PORT_IO_H
 #define __PORT_IO_H
 
-<<<<<<< HEAD
 #include <bermuda.h>
-=======
-#include <avr/io.h>
 #include <arch/avr/pgm.h>
->>>>>>> 7007edf9
 
 extern unsigned long BermudaTimerGetSysTick();
 
@@ -135,11 +131,11 @@
                                 BermudaPinToPort+(pin))
 #define BermudaGetIOMask(pin) pgm_read_byte((unsigned short) \
                                 BermudaPinToMask+(pin))
-#define BermudaGetIOMode(port)  ((volatile unsigned char*)BermudaReadPGMWord( \
+#define BermudaGetIOMode(port)  ((volatile unsigned char*)pgm_read_word( \
                                 (unsigned short)BermudaPortToMode+(port)))
-#define BermudaGetOuputReg(port) ((volatile unsigned char*)BermudaReadPGMWord( \
+#define BermudaGetOuputReg(port) ((volatile unsigned char*)pgm_read_word( \
                                 (unsigned short)BermudaPortToOutput+(port)))
-#define BermudaGetInputReg(port) ((volatile unsigned char*)BermudaReadPGMWord( \
+#define BermudaGetInputReg(port) ((volatile unsigned char*)pgm_read_word( \
                                 (unsigned short)BermudaPortToInput+(port)))
 
 #if defined(__AVR_ATmega328P__) || defined(__AVR_ATmega328__)
@@ -155,4 +151,4 @@
 #ifdef __cplusplus
 }
 #endif /* __cplusplus */
-#endif /* __PORT_IO_H */
+#endif /* __PORT_IO_H */