--- conflicted
+++ resolved
@@ -38,10 +38,7 @@
 	dev->name = name;
 	BermudaDeviceRegister(dev, adapter);
 	
-<<<<<<< HEAD
-=======
 	adapter->dev = dev;
->>>>>>> c204f43d
 	adapter->busy = FALSE;
 	adapter->features = 0;
 	adapter->error = 0;
@@ -85,10 +82,6 @@
 		info.cspin = client->cspin;
 		
 		rc = adapter->xfer(adapter, &info);
-<<<<<<< HEAD
-		adapter->length = 0;
-=======
->>>>>>> c204f43d
 		spi_unlock_adapter(adapter, spi_client_is_master(client));
 	}
 	return rc;
@@ -148,16 +141,9 @@
 PUBLIC struct spi_client *spi_alloc_client(struct spi_adapter *adapter, reg8_t reg, uint8_t cs,
 										   uint32_t freq)
 {
-<<<<<<< HEAD
-	struct spi_client *client = NULL;
-	
-	if(reg != NULL && adapter != NULL) {
-		client = malloc(sizeof(*client));
-=======
 	struct spi_client *client = malloc(sizeof(*client));
 	
 	if(client != NULL) {
->>>>>>> c204f43d
 		client->cs = reg;
 		client->cspin = cs;
 		client->adapter = adapter;
