--- conflicted
+++ resolved
@@ -21,11 +21,8 @@
 #include <bermuda.h>
 #include <sys/virt_timer.h>
 #include <arch/io.h>
-<<<<<<< HEAD
-=======
 
 static unsigned long last_sys_tick;
->>>>>>> b2277d82
 
 /**
  * \addtogroup vtimers Timer Management API
@@ -72,8 +69,8 @@
         BermudaInterruptsSave();
         sei();
         
-        unsigned long count = BermudaTimerGetTickCount();
-        while(count == BermudaTimerGetTickCount())
+        unsigned long count = BermudaTimerGetSysTick();
+        while(count == BermudaTimerGetSysTick())
                 delay_loop_count++;
         
         BermudaInterruptsRestore();
@@ -191,13 +188,8 @@
  *       variable.
  * \private
  * 
-<<<<<<< HEAD
- * When a timer expired or is not needed anymore, it can be stopped and deleted
- * by this function.
-=======
  * Execute the timer handle and remove the timer from the list, if the timer also
  * expired (i.e. the timer is a one-shot timer).s
->>>>>>> b2277d82
  */
 PRIVATE WEAK void BermudaTimerExec(VTIMER *timer)
 {
