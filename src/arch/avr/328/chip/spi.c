/*
 *  BermudaOS - Serial Peripheral Interface
 *  Copyright (C) 2012   Michel Megens
 *
 *  This program is free software: you can redistribute it and/or modify
 *  it under the terms of the GNU General Public License as published by
 *  the Free Software Foundation, either version 3 of the License, or
 *  (at your option) any later version.
 *
 *  This program is distributed in the hope that it will be useful,
 *  but WITHOUT ANY WARRANTY; without even the implied warranty of
 *  MERCHANTABILITY or FITNESS FOR A PARTICULAR PURPOSE.  See the
 *  GNU General Public License for more details.
 *
 *  You should have received a copy of the GNU General Public License
 *  along with this program.  If not, see <http://www.gnu.org/licenses/>.
 */

/** \file */
#if  defined(__SPI__) || defined(__DOXYGEN__)

#include <bermuda.h>
#include <lib/binary.h>
#include <avr/interrupt.h>
#include <avr/io.h>
#include <arch/avr/io.h>

/**
 * \var BermudaSPI
 * \brief Global SPI structure.
 * 
 * Global definition of the SPI. Initialised to NULL by default
 */
static SPI *BermudaSPI = NULL;

#ifdef THREADS
/**
 * \var BermudaSpiThread
 * \brief Global SPI thread definition
 * 
 * Global structure for the SPI thread. Only used when compiled with multithreading
 * enabled.
 */
static THREAD *BermudaSpiThread = NULL;
#endif

/**
 * \fn BermudaSpiInit(SPI *spi)
 * \brief Initialise the Serial Peripheral Interface.
 * \param spi SPI instance
 * 
 * The parameter <i>spi</i> has to be allocated before passed to this function.
 * When this function returns the SPI is ready to use.
 */
int BermudaSpiInit(SPI *spi)
{
        cli();
        if(NULL == spi)
        {
                sei();
                return -1;
        }
        else
                BermudaSPI = spi;
        
        BermudaSetupSpiRegs(spi);
        BermudaSetSckPrescaler(spi, SPI_PRESCALER_DEFAULT);
        BermudaSetMasterSpi(spi);
        
        BermudaUnsetSpiClockMode(spi, 1); /* LOW when idle */
        BermudaSetSpiClockMode(spi, 1); /* sample on trailing edge */
        BermudaSetSpiBitOrder(spi, 1); /* LSB first */
        spi->name = "spi0";
        spi->id = 0;
#ifdef THREADS
        BermudaAttatchSpiIRQ(spi);
        BermudaThreadCreate("BermudaSpiThread", &BermudaSpiThread, BermudaSPI,
                                128);
#endif
        BermudaSpiEnable(spi);
        
        sei();
        return 0;
}

/**
 * \fn BermudaSetMasterSpi(SPI *spi)
 * \brief Enable master mode.
 * \param spi The SPI structure to enable master mode on.
 * 
 * This function puts the SPI interface in master mode
 */
void BermudaSetMasterSpi(SPI *spi)
{
        BermudaSetSpiMode(spi, SPI_MASTER);
}

/**
 * \fn BermudaSetSlaveSpi(SPI *spi)
 * \brief Enable slave mode.
 * \param spi The SPI structure to enable slave mode on.
 * 
 * This function puts the SPI interface in slave mode
 */
void BermudaSetSlaveSpi(SPI *spi)
{
        BermudaSetSpiMode(spi, SPI_SLAVE);
}

/**
 * \fn BermudaSpiEnable(SPI *spi)
 * \brief Enable the SPI.
 * \param spi The SPI to enable.
 * 
 * This function enables the given SPI interface.
 */
PRIVATE WEAK inline void BermudaSpiEnable(SPI *spi)
{
        spb(*spi->spcr, SPE);
        spi->flags |= (1<<SPI_INIT);
}

/**
 * \fn BermudaSpiDisable(SPI *spi)
 * \brief Enable the SPI.
 * \param spi The SPI to disable.
 * 
 * This function disables the given SPI interface.
 */
PRIVATE WEAK inline void BermudaSpiDisable(SPI *spi)
{
        cpb(*spi->spcr, SPE);
        spi->flags &= ~(1<<SPI_INIT);
}

/**
 * \fn BermudaSetupSpiRegs(SPI *spi)
 * \brief Setup I/O registers.
 * \param spi The SPI to setup registers for.
 * 
 * This function links the SPI structure to the register addresses.
 */
PRIVATE WEAK void BermudaSetupSpiRegs(SPI *spi)
{
        spi->spcr = &BermudaGetSPCR();
        spi->spsr = &BermudaGetSPSR();
        spi->spdr = &BermudaGetSPDR();
}

/**
 * \fn BermudaSetSckPrescaler(SPI *spi, unsigned char prescaler)
 * \brief Setup the desired socket prescaler.
 * \param spi The SPI to set the prescaler for.
 * \param prescaler The desired prescaler. It must be a power of 2 (<= 128).
 * \return 0 on success, else otherwise.
 * 
 * This will configure the SCK prescaler. If the prescaler is not a power of two,
 * -1 will be returned.
 * 
 * Bit 0 of <i>prescaler</i> indicates of the SPI should operate in double speed
 * mode.
 */
PRIVATE WEAK inline int BermudaSetSckPrescaler(SPI *spi, unsigned char prescaler)
{
        unsigned char X2 = (prescaler & 0x1);
        prescaler &= ~(0x1);
        
        if(BermudaIsPowerOfTwo(prescaler))
                return -1;
        
        spi->prescaler = prescaler;
        
        switch(prescaler)
        {
                case 2:
                        spb(*spi->spsr, SPI2X);
                        cpb(*spi->spcr, SPR0);
                        cpb(*spi->spcr, SPR1);
                        break;
                        
                case 4:
                        cpb(*spi->spsr, SPI2X);
                        cpb(*spi->spcr, SPR0);
                        cpb(*spi->spcr, SPR1);
                        break;
                        
                case 8:
                        spb(*spi->spsr, SPI2X);
                        spb(*spi->spcr, SPR0);
                        cpb(*spi->spcr, SPR1);
                        break;
                        
                case 16:
                        cpb(*spi->spsr, SPI2X);
                        spb(*spi->spcr, SPR0);
                        cpb(*spi->spcr, SPR1);
                        break;
                        
                case 32:
                        spb(*spi->spsr, SPI2X);
                        cpb(*spi->spcr, SPR0);
                        spb(*spi->spcr, SPR1);
                        break;
                        
                case 64:
                        if(X2)
                        {
                                spb(*spi->spsr, SPI2X);
                                spb(*spi->spcr, SPR0);
                        }
                        
                        spb(*spi->spcr, SPR1);
                        break;
                        
                case 128:
                        cpb(*spi->spsr, SPI2X);
                        spb(*spi->spcr, SPR0);
                        spb(*spi->spcr, SPR1);
                        break;
                        
                default:
                        spi->prescaler = 0;
                        break;
        }
        
<<<<<<< HEAD
=======
        spi->flags |= (X2 << 4);
>>>>>>> c2994145
        return 0;
}

/**
 * \fn BermudaSetSpiClockMode(SPI *spi, unsigned char mode)
 * \brief Set a clock mode.
 * \param spi SPI to set the mode for.
 * \param mode The mode to set.
 * \return -1 if the mode is not a power of two.
 * 
 * BIT 0 : When bit 0 is a logical 1 the leading edge will be falling and the
 *         SCK pin will be high on idle.
 * 
 * BIT 1 : When bit 1 is logical 1 the data will be sampled on the leading edge.
 */
PRIVATE WEAK inline int BermudaSetSpiClockMode(SPI *spi, unsigned char mode)
{
        if(!BermudaIsPowerOfTwo(mode))
        {
                switch(mode)
                {
                        case 1:
                                spb(*spi->spcr, CPOL);
                                break;
                        case 2:
                                spb(*spi->spcr, CPHA);
                                break;
                        default:
                                break;
                }
                return 0;
        }
        else
                return -1;
        
}

/**
 * \fn BermudaUnsetSpiClockMode(SPI *spi, unsigned char mode)
 * \brief Unset a clock mode.
 * \param spi SPI to clear the mode for.
 * \param mode The mode to clear.
 * \return -1 if the mode is not a power of two.
 * 
 * BIT 0 : When bit 0 is a logical 1 the leading edge will be rising and the
 *         SCK pin will be low on idle.
 * 
 * BIT 1 : When bit 1 is logical 1 the data will be sampled on the trailing edge.
 */
PRIVATE WEAK inline int BermudaUnsetSpiClockMode(SPI *spi, unsigned char mode)
{
        if(!BermudaIsPowerOfTwo(mode))
        {
                switch(mode)
                {
                        case 1:
                                cpb(*spi->spcr, CPOL);
                                break;
                        case 2:
                                cpb(*spi->spcr, CPHA);
                                break;
                        default:
                                break;
                }
                return 0;
        }
        else
                return -1;
}

/**
 * \fn BermudaSetSpiMode(SPI *spi, spi_mode_t mode)
 * \brief Set the SPI operation mode.
 * \param spi The SPI to set the operation mode for.
 * \param mode Operation mode to set.
 * 
 * This function will put the SPI in either master or slave mode, depending on
 * the value of mode.
 */
PRIVATE WEAK void BermudaSetSpiMode(SPI *spi, spi_mode_t mode)
{
        if(SPI_MASTER == mode)
        {
                spb(*spi->spcr, MSTR);
                spi->flags |= 1 << SPI_MODE;
        }
        else
        {
                cpb(*spi->spcr, MSTR);
                spi->flags &= ~( 1 << SPI_MODE);
        }
}

#ifdef THREADS
/**
 * \fn BermudaAttatchSpiIRQ(SPI *spi)
 * \brief Setup the SPI ISR.
 * \param spi The ISR will be attatched to this SPI descriptor.
 * 
 * This function enables this SPI interrupt flag. If the interrupts are enabled
 * globally, then the SPI ISR will be called when a SPI transfer is complete.
 */
PRIVATE WEAK inline void BermudaAttatchSpiIRQ(SPI *spi)
{
        spb(*spi->spcr, SPIE);
        spi->flags |= (1<<SPI_IRQ);
}

/**
 * \fn BermudaDetachSpiIRQ(SPI *spi)
 * \brief Disable the SPI ISR.
 * \param spi The ISR will be dettatched from this SPI descriptor.
 * 
 * This function disables the SPI interrupt flag. After calling, the SPI ISR will
 * not be called again by the SPI.
 */
PRIVATE WEAK inline void BermudaDetachSpiIRQ(SPI *spi)
{
        cpb(*spi->spcr, SPIE);
        spi->flags &= ~(1<<SPI_IRQ);
}
#endif

/**
 * \fn BermudaSetSpiBitOrder(SPI *spi, unsigned char order)
 * \brief The bit order can be configured using this function.
 * \param spi SPI descriptor.
 * \param order The bit order.
 * 
 * When order is not 0 the bit order will be LSB first, otherwise MSB first.
 */
PRIVATE WEAK inline void BermudaSetSpiBitOrder(SPI *spi, unsigned char order)
{
        if(order)
                spb(*spi->spcr, DORD);
        else
                cpb(*spi->spcr, DORD);
}

#ifdef THREADS
SIGNAL(SPI_STC_vect)
{
        return;
}

THREAD(BermudaSpiThread, data)
{
        while(1);
}
#endif /* THREADS */

#endif /* __SPI */<|MERGE_RESOLUTION|>--- conflicted
+++ resolved
@@ -114,7 +114,7 @@
  * 
  * This function enables the given SPI interface.
  */
-PRIVATE WEAK inline void BermudaSpiEnable(SPI *spi)
+PRIVATE inline void BermudaSpiEnable(SPI *spi)
 {
         spb(*spi->spcr, SPE);
         spi->flags |= (1<<SPI_INIT);
@@ -127,7 +127,7 @@
  * 
  * This function disables the given SPI interface.
  */
-PRIVATE WEAK inline void BermudaSpiDisable(SPI *spi)
+PRIVATE inline void BermudaSpiDisable(SPI *spi)
 {
         cpb(*spi->spcr, SPE);
         spi->flags &= ~(1<<SPI_INIT);
@@ -160,7 +160,7 @@
  * Bit 0 of <i>prescaler</i> indicates of the SPI should operate in double speed
  * mode.
  */
-PRIVATE WEAK inline int BermudaSetSckPrescaler(SPI *spi, unsigned char prescaler)
+PRIVATE WEAK int BermudaSetSckPrescaler(SPI *spi, unsigned char prescaler)
 {
         unsigned char X2 = (prescaler & 0x1);
         prescaler &= ~(0x1);
@@ -223,10 +223,7 @@
                         break;
         }
         
-<<<<<<< HEAD
-=======
         spi->flags |= (X2 << 4);
->>>>>>> c2994145
         return 0;
 }
 
@@ -242,7 +239,7 @@
  * 
  * BIT 1 : When bit 1 is logical 1 the data will be sampled on the leading edge.
  */
-PRIVATE WEAK inline int BermudaSetSpiClockMode(SPI *spi, unsigned char mode)
+PRIVATE WEAK int BermudaSetSpiClockMode(SPI *spi, unsigned char mode)
 {
         if(!BermudaIsPowerOfTwo(mode))
         {
@@ -276,7 +273,7 @@
  * 
  * BIT 1 : When bit 1 is logical 1 the data will be sampled on the trailing edge.
  */
-PRIVATE WEAK inline int BermudaUnsetSpiClockMode(SPI *spi, unsigned char mode)
+PRIVATE WEAK int BermudaUnsetSpiClockMode(SPI *spi, unsigned char mode)
 {
         if(!BermudaIsPowerOfTwo(mode))
         {
@@ -329,7 +326,7 @@
  * This function enables this SPI interrupt flag. If the interrupts are enabled
  * globally, then the SPI ISR will be called when a SPI transfer is complete.
  */
-PRIVATE WEAK inline void BermudaAttatchSpiIRQ(SPI *spi)
+PRIVATE inline void BermudaAttatchSpiIRQ(SPI *spi)
 {
         spb(*spi->spcr, SPIE);
         spi->flags |= (1<<SPI_IRQ);
@@ -343,7 +340,7 @@
  * This function disables the SPI interrupt flag. After calling, the SPI ISR will
  * not be called again by the SPI.
  */
-PRIVATE WEAK inline void BermudaDetachSpiIRQ(SPI *spi)
+PRIVATE inline void BermudaDetachSpiIRQ(SPI *spi)
 {
         cpb(*spi->spcr, SPIE);
         spi->flags &= ~(1<<SPI_IRQ);
@@ -358,7 +355,7 @@
  * 
  * When order is not 0 the bit order will be LSB first, otherwise MSB first.
  */
-PRIVATE WEAK inline void BermudaSetSpiBitOrder(SPI *spi, unsigned char order)
+PRIVATE inline void BermudaSetSpiBitOrder(SPI *spi, unsigned char order)
 {
         if(order)
                 spb(*spi->spcr, DORD);
