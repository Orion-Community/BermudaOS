/*
 *  BermudaOS - Virtual timers
 *  Copyright (C) 2012   Michel Megens
 *
 *  This program is free software: you can redistribute it and/or modify
 *  it under the terms of the GNU General Public License as published by
 *  the Free Software Foundation, either version 3 of the License, or
 *  (at your option) any later version.
 *
 *  This program is distributed in the hope that it will be useful,
 *  but WITHOUT ANY WARRANTY; without even the implied warranty of
 *  MERCHANTABILITY or FITNESS FOR A PARTICULAR PURPOSE.  See the
 *  GNU General Public License for more details.
 *
 *  You should have received a copy of the GNU General Public License
 *  along with this program.  If not, see <http://www.gnu.org/licenses/>.
 */

/** \file virt_timer.c */

#include <bermuda.h>
#include <sys/virt_timer.h>

PRIVATE WEAK VTIMER *head = NULL;

VTIMER *BermudaTimerCreate(unsigned int ms, vtimer_callback fn, void *arg,
                                     unsigned char flags)
{
        VTIMER *timer = BermudaHeapAlloc(sizeof(*timer));
        if(NULL == timer)
                return NULL;
                
        timer->interval = ms;
        timer->handle = fn;
        timer->arg = arg;
        timer->flags = flags;
        BermudaVTimerAdd(timer);
        return timer;
}

PRIVATE WEAK void BermudaVTimerAdd(VTIMER *timer)
{
        timer->next = NULL;
        
        if(head == NULL)
                head = timer;
        else
        {
                VTIMER *c = head;
                while(c)
                {
                        if(NULL == c->next)
                                break;
                        
                        c = c->next;
                }
                c->next = timer;
        }
        
        return;
}

<<<<<<< HEAD
/**
 * \fn BermudaVirtualTick()
 * \brief Virtual timer tick.
 * \todo Add support for one shot timers.
=======
void BermudaTimerDelete(VTIMER *timer)
{
}

/**
 * \fn BermudaTimerProcess()
 * \brief Process all virtual timers.
>>>>>>> 040209d4
 * 
 * Update all virtual timers. This action is done before switching context by
 * default.
 */
void BermudaTimerProcess()
{
<<<<<<< HEAD
        if(head == NULL)
                return;
        
        VTIMER *c = head;
        VTIMER *prev = NULL;
        while(c)
        {
                c->ticks++;
                if((c->ticks % c->interval) == 0)
                {
                        c->handle(c, c->arg);
                        if(c->interval == 0 || c->flags == BERMUDA_ONE_SHOT)
                        { // delete the timer
                                if(prev == NULL)
                                {
                                        head = c->next;
                                        BermudaHeapFree(c);
                                        c = head;
                                        continue;
                                }
                                else
                                {
                                        prev->next = c->next;
                                        BermudaHeapFree(c);
                                        c = prev->next;
                                        continue;
                                }
                        }
                }
                
                prev = c;
                if(c->next == NULL)
                        break;
                else
                        c = c->next;
        }
=======

>>>>>>> 040209d4
}<|MERGE_RESOLUTION|>--- conflicted
+++ resolved
@@ -60,12 +60,14 @@
         return;
 }
 
-<<<<<<< HEAD
 /**
- * \fn BermudaVirtualTick()
- * \brief Virtual timer tick.
- * \todo Add support for one shot timers.
-=======
+ * \brief Delete a timer.
+ * \param timer Timer to delete.
+ * \see BermudaTimerProcess
+ * 
+ * When a timer expired or is not needed anymore, it can be stopped and deleted
+ * by this thread.
+ */
 void BermudaTimerDelete(VTIMER *timer)
 {
 }
@@ -73,51 +75,10 @@
 /**
  * \fn BermudaTimerProcess()
  * \brief Process all virtual timers.
->>>>>>> 040209d4
  * 
  * Update all virtual timers. This action is done before switching context by
  * default.
  */
 void BermudaTimerProcess()
 {
-<<<<<<< HEAD
-        if(head == NULL)
-                return;
-        
-        VTIMER *c = head;
-        VTIMER *prev = NULL;
-        while(c)
-        {
-                c->ticks++;
-                if((c->ticks % c->interval) == 0)
-                {
-                        c->handle(c, c->arg);
-                        if(c->interval == 0 || c->flags == BERMUDA_ONE_SHOT)
-                        { // delete the timer
-                                if(prev == NULL)
-                                {
-                                        head = c->next;
-                                        BermudaHeapFree(c);
-                                        c = head;
-                                        continue;
-                                }
-                                else
-                                {
-                                        prev->next = c->next;
-                                        BermudaHeapFree(c);
-                                        c = prev->next;
-                                        continue;
-                                }
-                        }
-                }
-                
-                prev = c;
-                if(c->next == NULL)
-                        break;
-                else
-                        c = c->next;
-        }
-=======
-
->>>>>>> 040209d4
 }