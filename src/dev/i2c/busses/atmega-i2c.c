--- conflicted
+++ resolved
@@ -336,15 +336,10 @@
 	if(master) {
 		rc = i2c_master_transfer(adapter, freq);
 		if(rc == 0) {
-<<<<<<< HEAD
-			*index = i2c_vector_locate(adapter, (void*)last_master_msg);
-			msg = (struct i2c_message*)last_master_msg;
-=======
 			BermudaEnterCritical();
 			*index = i2c_vector_locate(adapter, (void*)last_master_msg);
 			msg = (struct i2c_message*)last_master_msg;
 			BermudaExitCritical();
->>>>>>> c204f43d
 			if((msg->features & I2C_MSG_CALL_BACK_MASK) != 0) {
 				if(rc != 0) {
 					adapter->dev->ctrl(adapter->dev, I2C_RELEASE | I2C_ACK, NULL);
