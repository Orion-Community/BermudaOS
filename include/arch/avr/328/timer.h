/*
 *  BermudaOS - Timers
 *  Copyright (C) 2012   Michel Megens
 *
 *  This program is free software: you can redistribute it and/or modify
 *  it under the terms of the GNU General Public License as published by
 *  the Free Software Foundation, either version 3 of the License, or
 *  (at your option) any later version.
 *
 *  This program is distributed in the hope that it will be useful,
 *  but WITHOUT ANY WARRANTY; without even the implied warranty of
 *  MERCHANTABILITY or FITNESS FOR A PARTICULAR PURPOSE.  See the
 *  GNU General Public License for more details.
 *
 *  You should have received a copy of the GNU General Public License
 *  along with this program.  If not, see <http://www.gnu.org/licenses/>.
 */

#ifndef __TIMER328_H
#define __TIMER328_H

#include <arch/avr/io.h>
#include <bermuda.h>

#ifdef __cplusplus
extern "C" {
#endif

#define BermudaGetTCCR0A() SFR_IO8(0x24)
#define BermudaGetTCCR0B() SFR_IO8(0x25)

#define BermudaGetTCNT0() SFR_IO8(0x26)

#define BermudaGetOCR0A() SFR_IO8(0x27)
#define BermudaGetOCR0B() SFR_IO8(0x28)

#define BermudaGetTIMSK0() MEM_IO8(0x6E)
#define BermudaGetTIFR0()  SFR_IO8(0x15)

<<<<<<< HEAD
extern void BermudaInitTimer0();
extern inline unsigned long BermudaGetTimerCount();
PRIVATE WEAK void BermudaSetOutputCompareMatch(TIMER *timer, ocm_t ocm);

=======
>>>>>>> e98146f4
#ifdef __cplusplus
}
#endif
#endif /* __TIMER328_H */<|MERGE_RESOLUTION|>--- conflicted
+++ resolved
@@ -37,13 +37,11 @@
 #define BermudaGetTIMSK0() MEM_IO8(0x6E)
 #define BermudaGetTIFR0()  SFR_IO8(0x15)
 
-<<<<<<< HEAD
 extern void BermudaInitTimer0();
 extern inline unsigned long BermudaGetTimerCount();
 PRIVATE WEAK void BermudaSetOutputCompareMatch(TIMER *timer, ocm_t ocm);
 
-=======
->>>>>>> e98146f4
+
 #ifdef __cplusplus
 }
 #endif
