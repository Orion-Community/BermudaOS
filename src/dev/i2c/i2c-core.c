--- conflicted
+++ resolved
@@ -403,17 +403,6 @@
 					msg->addr |= I2C_READ_BIT;
 				}
 				i2c_msg_set_features(msg, msg_features);
-<<<<<<< HEAD
-// 				i2c_disable_irq();
-				rc = i2c_vector_add(adapter, msg, master);
-// 				i2c_restore_irq();
-				free(node);
-				if(rc) {
-					if(i2c_vector_error(adapter, rc) == 0) {
-// 						i2c_disable_irq();
-						rc = i2c_vector_add(adapter, msg, master);
-// 						i2c_restore_irq();
-=======
 				i2c_disable_irq();
 				rc = i2c_vector_add(adapter, msg, master);
 				i2c_restore_irq();
@@ -423,7 +412,6 @@
 						i2c_disable_irq();
 						rc = i2c_vector_add(adapter, msg, master);
 						i2c_restore_irq();
->>>>>>> c204f43d
 						continue;
 					}
 					i2c_set_error(sh_info);
@@ -440,9 +428,6 @@
 				free(node);
 				rc = -DEV_INTERNAL;
 			}
-// 			if(!adapter->busy) {
-// 				(master) ? adapter->update(adapter, 1) : adapter->update(adapter, 0);
-// 			}
 		}
 		if(rc < 0) {
 			goto err;
