/*
 *  BermudaNet - Network buffer header
 *  Copyright (C) 2012   Michel Megens
 *
 *  This program is free software: you can redistribute it and/or modify
 *  it under the terms of the GNU General Public License as published by
 *  the Free Software Foundation, either version 3 of the License, or
 *  (at your option) any later version.
 *
 *  This program is distributed in the hope that it will be useful,
 *  but WITHOUT ANY WARRANTY; without even the implied warranty of
 *  MERCHANTABILITY or FITNESS FOR A PARTICULAR PURPOSE.  See the
 *  GNU General Public License for more details.
 *
 *  You should have received a copy of the GNU General Public License
 *  along with this program.  If not, see <http://www.gnu.org/licenses/>.
 */

//! \file include/net/netbuff.h Netbuff header file.

/**
 * \addtogroup netCore
 * @{
 */

#ifndef __NETBUFF_H
#define __NETBUFF_H

struct netdev;
struct netbuff;

/**
 * \brief Type definition of the netbuff flags data field(s).
 */
typedef uint16_t netbuff_features_t;

/**
<<<<<<< HEAD
=======
 * \def NETIF_TX_VLAN_TAG
 * \brief Defines that there is a VLAN transmission tag set.
 */
#define NETIF_TX_VLAN_TAG B1

/**
 * \brief Defines that the packet may not be fragmented.
 * \warning Packets which are to large and are flagged with this flag are discarded.
 */
#define NETBUFF_NO_FRAG B10

/**
>>>>>>> 78506463
 * \def NETIF_TX_QUEUE_FLAG
 * \brief Flag to mark a transmit queue.
 */
#define NETIF_TX_QUEUE_FLAG B1

/**
 * \def NETIF_RX_QUEUE_FLAG
 * \brief Flag to mark a receive queue.
 */
#define NETIF_RX_QUEUE_FLAG B10

/**
 * \brief Network packet identifier.
 * 
 * The size of a packet can be calculated very easily. The size of the total packet should be equal
 * to <i><b>total := netbuff.end - netbuff.head</b></i>.
 */
struct netif_ptype
{
	struct netif_ptype *next; //!< Next pointer.
	
	__16be type; //!< 16-bit big-endian (network order) protocol identifier.
	int (*gso_segment)(struct netbuff *nb, uint16_t mtu); //!< Function to segment a packet.
};

/**
 * \brief Queues used to to queue up packets waiting for processing.
 */
struct netbuff_queue
{
	struct netbuff_queue *next; //!< Next packet in the list.
	
	struct netbuff *packet;     //!< Queued packet.
	
	/**
	 * \brief Type of the queue.
	 * \see NETIF_TX_QUEUE_FLAG
	 * \see NETIF_RX_QUEUE_FLAG
	 * 
	 * This member can be set to <i>NETIF_TX_QUEUE_FLAG</i> <b>AND/OR</b> <i>NETIF_RX_QUEUE_FLAG</i>.
	 */
	uint8_t type : 2;
};

/**
 * \brief A netbuff is a data structure which represents a network packet.
 */
struct netbuff
{
	struct netbuff *next; //!< Next pointer.
	
	struct netdev *dev; //!< Linked network device.
	struct netif_ptype *ptype; //!< Protocol identifier.
	
	netbuff_features_t features; //!< Options active on this netbuff.

	__32be raw_vlan; //!< Raw VLAN tag. It is tagged or detagged by the core layer.
	struct vlan_tag *vlan; //!< The VLAN tag.
	
	size_t 	length, //!< Total length of this segment.
			data_length; //!< Total length of the payload in this segment.
	
	
	void 	*transport_hdr, //!< Transport header pointer.
			*network_hdr,   //!< Network header pointer.
			*link_hdr;      //!< Link layer header pointer.
	
	uint8_t *head,       //!< Data head pointer.
			*data,       //!< Data start pointer.
			*tail,       //!< Tail pointer (end of data).
			*end;        //!< End of packet pointer.
};

#ifdef __DOXYGEN__
#else
__DECL
#endif
/**
 * \brief Returns the features of the netbuff.
 * \param nb Netbuff whose features you want.
 * \return <i>nb</i>'s features.
 */
static inline netbuff_features_t netbuff_get_features(struct netbuff *nb)
{
	return nb->features;
}

/**
 * \brief Returns wether this packet is in a VLAN or not.
 * \param nb Packet to check.
 * \return If in a VLAN <b>TRUE</b>, if not <b>FALSE</b>.
 */
static inline bool nb_has_tx_tag(struct netbuff *nb)
{
	return (nb->features & NETIF_TX_VLAN_TAG);
}

/**
 * \brief Get the netdev of this netbuff.
 * \param nb Buffer whose netdev you want.
 */
static inline struct netdev *netbuff_dev(struct netbuff *nb)
{
	return nb->dev;
}

/**
 * \brief Get the protocol type of the given netbuff.
 * \param nb Netbuff whose protocol type you want to have.
 */
static inline struct netif_ptype *netbuff_type(struct netbuff *nb)
{
	return nb->ptype;
}
#ifdef __DOXYGEN__
#else
__DECL_END
#endif

#endif

/**
 * @}
 */<|MERGE_RESOLUTION|>--- conflicted
+++ resolved
@@ -35,8 +35,6 @@
 typedef uint16_t netbuff_features_t;
 
 /**
-<<<<<<< HEAD
-=======
  * \def NETIF_TX_VLAN_TAG
  * \brief Defines that there is a VLAN transmission tag set.
  */
@@ -49,7 +47,6 @@
 #define NETBUFF_NO_FRAG B10
 
 /**
->>>>>>> 78506463
  * \def NETIF_TX_QUEUE_FLAG
  * \brief Flag to mark a transmit queue.
  */
