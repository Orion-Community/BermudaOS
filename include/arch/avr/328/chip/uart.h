--- conflicted
+++ resolved
@@ -1,124 +1,113 @@
-/*
- *  BermudaOS - UART
- *  Copyright (C) 2012   Michel Megens
- *
- *  This program is free software: you can redistribute it and/or modify
- *  it under the terms of the GNU General Public License as published by
- *  the Free Software Foundation, either version 3 of the License, or
- *  (at your option) any later version.
- *
- *  This program is distributed in the hope that it will be useful,
- *  but WITHOUT ANY WARRANTY; without even the implied warranty of
- *  MERCHANTABILITY or FITNESS FOR A PARTICULAR PURPOSE.  See the
- *  GNU General Public License for more details.
- *
- *  You should have received a copy of the GNU General Public License
- *  along with this program.  If not, see <http://www.gnu.org/licenses/>.
- */
-
-#ifndef __UART_H
-#define __UART_H
-
-#include <stdlib.h>
-#include <stdio.h>
-#include <lib/binary.h>
-#include <arch/avr/io.h>
-
-#ifdef __cplusplus
-extern "C" {
-#endif
-
-#ifndef BAUD
-#define BAUD 9600
-#warning "Serial baudrate has not been defined, defaulting to 9600."
-#endif
-
-<<<<<<< HEAD
-=======
-	/* baud calculations */
-#undef USE_2X
-
-	/* Baud rate tolerance is 2 % unless previously defined */
-#ifndef BAUD_TOL
-#  define BAUD_TOL 2
-#endif
-
-#ifdef __ASSEMBLER__
-#define UBRR_VALUE (((F_CPU) + 8 * (BAUD)) / (16 * (BAUD)) -1)
-#else
-#define UBRR_VALUE (((F_CPU) + 8UL * (BAUD)) / (16UL * (BAUD)) -1UL)
-#endif
-
-#if 100 * (F_CPU) > \
-	(16 * ((UBRR_VALUE) + 1)) * (100 * (BAUD) + (BAUD) * (BAUD_TOL))
-#  define USE_2X 1
-#elif 100 * (F_CPU) < \
-	(16 * ((UBRR_VALUE) + 1)) * (100 * (BAUD) - (BAUD) * (BAUD_TOL))
-#  define USE_2X 1
-#else
-#  define USE_2X 0
-#endif
-
-#if USE_2X
-	/* U2X required, recalculate */
-#undef UBRR_VALUE
-
-#ifdef __ASSEMBLER__
-#define UBRR_VALUE (((F_CPU) + 4 * (BAUD)) / (8 * (BAUD)) -1)
-#else
-#define UBRR_VALUE (((F_CPU) + 4UL * (BAUD)) / (8UL * (BAUD)) -1UL)
-#endif
-
-#if 100 * (F_CPU) > \
-	(8 * ((UBRR_VALUE) + 1)) * (100 * (BAUD) + (BAUD) * (BAUD_TOL))
-#  warning "Baud rate achieved is higher than allowed"
-#endif
-
-#if 100 * (F_CPU) < \
-	(8 * ((UBRR_VALUE) + 1)) * (100 * (BAUD) - (BAUD) * (BAUD_TOL))
-#  warning "Baud rate achieved is lower than allowed"
-#endif
-
-#endif /* USE_U2X */
-
-#ifdef UBRR_VALUE
-#  define UBRRL_VALUE (UBRR_VALUE & 0xff)
-#  define UBRRH_VALUE (UBRR_VALUE >> 8)
-#endif
-
->>>>>>> 424450e0
-#define UBRR0L MEM_IO8(0xC4)
-#define UBRR0H MEM_IO8(0xC5)
-#define UDR0 MEM_IO8(0xC6)
-
-#define UCSR0A MEM_IO8(0xC0)
-#define UCSR0B MEM_IO8(0xC1)
-#define UCSR0C MEM_IO8(0xC2)
-
-<<<<<<< HEAD
-#define UBRRL_VALUE (BAUD & 0xFF)
-#define UBRRH_VALUE ((BAUD >> 8) & 0xF)
-=======
->>>>>>> 424450e0
-#define U2X0 1
-#define UCSZ00 1
-#define UCSZ01 2
-#define TXEN0 3
-#define RXEN0 4
-#define UDRE0 5
-#define RXC0 7
-
-<<<<<<< HEAD
-
-=======
->>>>>>> 424450e0
-extern int BermudaInitUART();
-extern int BermudaUARTPutChar(char, FILE *);
-extern int BermudaUARTGettChar(FILE *);
-extern inline FILE *BermudaGetUARTOutput();
-extern inline FILE *BermudaGetUARTInput();
-
-#ifdef __cplusplus
-}
-#endif
-#endif /* __UART_H */+/*
+ *  BermudaOS - UART
+ *  Copyright (C) 2012   Michel Megens
+ *
+ *  This program is free software: you can redistribute it and/or modify
+ *  it under the terms of the GNU General Public License as published by
+ *  the Free Software Foundation, either version 3 of the License, or
+ *  (at your option) any later version.
+ *
+ *  This program is distributed in the hope that it will be useful,
+ *  but WITHOUT ANY WARRANTY; without even the implied warranty of
+ *  MERCHANTABILITY or FITNESS FOR A PARTICULAR PURPOSE.  See the
+ *  GNU General Public License for more details.
+ *
+ *  You should have received a copy of the GNU General Public License
+ *  along with this program.  If not, see <http://www.gnu.org/licenses/>.
+ */
+
+#ifndef __UART_H
+#define __UART_H
+
+#include <stdlib.h>
+#include <stdio.h>
+#include <lib/binary.h>
+#include <arch/avr/io.h>
+
+#ifdef __cplusplus
+extern "C" {
+#endif
+
+#ifndef BAUD
+#define BAUD 9600
+#warning "Serial baudrate has not been defined, defaulting to 9600."
+#endif
+
+	/* baud calculations */
+#undef USE_2X
+
+	/* Baud rate tolerance is 2 % unless previously defined */
+#ifndef BAUD_TOL
+#  define BAUD_TOL 2
+#endif
+
+#ifdef __ASSEMBLER__
+#define UBRR_VALUE (((F_CPU) + 8 * (BAUD)) / (16 * (BAUD)) -1)
+#else
+#define UBRR_VALUE (((F_CPU) + 8UL * (BAUD)) / (16UL * (BAUD)) -1UL)
+#endif
+
+#if 100 * (F_CPU) > \
+	(16 * ((UBRR_VALUE) + 1)) * (100 * (BAUD) + (BAUD) * (BAUD_TOL))
+#  define USE_2X 1
+#elif 100 * (F_CPU) < \
+	(16 * ((UBRR_VALUE) + 1)) * (100 * (BAUD) - (BAUD) * (BAUD_TOL))
+#  define USE_2X 1
+#else
+#  define USE_2X 0
+#endif
+
+#if USE_2X
+	/* U2X required, recalculate */
+#undef UBRR_VALUE
+
+#ifdef __ASSEMBLER__
+#define UBRR_VALUE (((F_CPU) + 4 * (BAUD)) / (8 * (BAUD)) -1)
+#else
+#define UBRR_VALUE (((F_CPU) + 4UL * (BAUD)) / (8UL * (BAUD)) -1UL)
+#endif
+
+#if 100 * (F_CPU) > \
+	(8 * ((UBRR_VALUE) + 1)) * (100 * (BAUD) + (BAUD) * (BAUD_TOL))
+#  warning "Baud rate achieved is higher than allowed"
+#endif
+
+#if 100 * (F_CPU) < \
+	(8 * ((UBRR_VALUE) + 1)) * (100 * (BAUD) - (BAUD) * (BAUD_TOL))
+#  warning "Baud rate achieved is lower than allowed"
+#endif
+
+#endif /* USE_U2X */
+
+#ifdef UBRR_VALUE
+#  define UBRRL_VALUE (UBRR_VALUE & 0xff)
+#  define UBRRH_VALUE (UBRR_VALUE >> 8)
+#endif
+
+#define UBRR0L MEM_IO8(0xC4)
+#define UBRR0H MEM_IO8(0xC5)
+#define UDR0 MEM_IO8(0xC6)
+
+#define UCSR0A MEM_IO8(0xC0)
+#define UCSR0B MEM_IO8(0xC1)
+#define UCSR0C MEM_IO8(0xC2)
+
+#define U2X0 1
+#define UCSZ00 1
+#define UCSZ01 2
+#define TXEN0 3
+#define RXEN0 4
+#define UDRE0 5
+#define RXC0 7
+
+extern int BermudaInitUART();
+extern int BermudaUARTPutChar(char, FILE *);
+extern int BermudaUARTGettChar(FILE *);
+extern inline FILE *BermudaGetUARTOutput();
+extern inline FILE *BermudaGetUARTInput();
+
+#ifdef __cplusplus
+}
+#endif
+#endif /* __UART_H */
+