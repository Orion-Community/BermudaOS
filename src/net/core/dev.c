/*
 *  BermudaNet - Core layer
 *  Copyright (C) 2012   Michel Megens
 *
 *  This program is free software: you can redistribute it and/or modify
 *  it under the terms of the GNU General Public License as published by
 *  the Free Software Foundation, either version 3 of the License, or
 *  (at your option) any later version.
 *
 *  This program is distributed in the hope that it will be useful,
 *  but WITHOUT ANY WARRANTY; without even the implied warranty of
 *  MERCHANTABILITY or FITNESS FOR A PARTICULAR PURPOSE.  See the
 *  GNU General Public License for more details.
 *
 *  You should have received a copy of the GNU General Public License
 *  along with this program.  If not, see <http://www.gnu.org/licenses/>.
 */

/**
 * \file src/net/core/dev.c Core layer device file.
 * \addtogroup net BermudaNet
 * \brief Network stack for BermudaOS.
 * @{
 * \addtogroup layers Network layers
 * \brief Module holding all network layers.
 * @{
 * \addtogroup netCore Core layer
 * \brief The core layer is a protocol independant layer on top of the network driver to manage
 *        and route packets.
 * 
 * \section man Management
 * Packets are managed using netbuffs. Every packet has its own netbuff and has a theoretical unlimited
 * length. However, if the core layer finds out that the package is to big to transmit, it will
 * be fragmentated using the correct protocol fragmentation service. When receiving a fragmented packets, 
 * the core layer is also responsible for putting the packet back together.
 * 
 * The packets are fully managed by this layer, that also includes the memory management. Packets should
 * never be allocated and/or freed using the memory managers function calls. Always use netbuff_alloc
 * and netbuff_free.
 * 
 * @{
 */

#include <stdlib.h>
#include <stdio.h>
#include <string.h>
<<<<<<< HEAD
=======

#include <arch/io.h>
>>>>>>> 78506463

#include <dev/dev.h>
#include <dev/error.h>

#include <sys/thread.h>
#include <sys/events/event.h>

#include <net/netbuff.h>
#include <net/netdev.h>
#include <net/tokenbucket.h>

#include <net/core/dev.h>
#include <net/core/vlan.h>

/**
 * \brief Receive thread.
 * 
 * This thread will handle all incoming traffic.
 */
static THREAD tx_thread;

/**
 * \brief Transmit thread.
 * 
 * This thread will handle all outgoing traffic.
 */
static THREAD rx_thread;

/**
 * \brief Memory for the receive thread stack.
 */
static uint8_t tx_stack[NETIF_STACK_SIZ];

/**
 * \brief Memory for the transmit thread stack.
 */
static uint8_t rx_stack[NETIF_STACK_SIZ];

/**
 * \brief Root the list of network devices.
 */
static struct netdev *devRoot = NULL;

<<<<<<< HEAD
static volatile THREAD *tx_queue = SIGNALED;
static volatile THREAD *rx_queue = SIGNALED;

/* static functions */
static int __netif_init_dev(struct netdev *dev);
static __force_inline inline int __netif_tx_queue(struct netbuff *nb, struct netbuff_queue *queue);
=======
static volatile THREAD *tx_wait_queue = SIGNALED;
static volatile THREAD *rx_wait_queue = SIGNALED;
static struct netbuff_queue *tx_queue = NULL;
static struct netbuff_queue *rx_queue = NULL;

/* static functions */
static int __netif_init_dev(struct netdev *dev);
static __force_inline inline struct netbuff *__netif_tx_queue(volatile struct netbuff_queue **qhpp);
static bool netif_nb_needs_gso(struct netbuff *nb);
static inline int __netif_start_xmit(volatile struct netbuff_queue **qhpp);
static bool netif_eval_err(int err);
>>>>>>> 78506463

#ifdef __DOXYGEN__
#else
THREAD_DEF(netif_processor, queue);
#endif

/**
 * \brief Initialize the network core layer.
 * \param dev Atleast one network driver has to be active. Additional devices can be initialized
 *            using <i>netif_init_dev</i>.
 * \return <b>0</b> on success, if initialization failed <b>-1</b> will be returned.
 */
PUBLIC int netif_init(struct netdev *dev)
{
	if(devRoot) {
		return -DEV_ALREADY_INITIALIZED;
	} else if(!dev) {
		return -DEV_NULL;
	}
	
	BermudaThreadCreate(&tx_thread, "netif_TX", &netif_processor, &tx_queue, 
						NETIF_STACK_SIZ, &tx_stack[0], BERMUDA_DEFAULT_PRIO);
	BermudaThreadCreate(&rx_thread, "netif_RX", &netif_processor, &rx_queue,
						NETIF_STACK_SIZ, &rx_stack[0], BERMUDA_DEFAULT_PRIO);
	devRoot = dev;
	dev->next = NULL;
	return 0;
}

/**
 * \brief Initialize a new net device structure.
 * \param dev Partialy initialized net device.
 * \note The netdev.dev member has to point to a valid device structure.
 * \see struct device
 */
PUBLIC int netif_init_dev(struct netdev *dev)
{
	int rc = -1;
	struct netdev *car;
	
	for(car = devRoot; car != car->next && car != NULL; car = car->next) {
		if(car == dev) {
			rc = -DEV_ALREADY_INITIALIZED;
			break;
		} else {
			if(!strcmp(dev->name, car->name)) {
				rc = -DEV_ALREADY_INITIALIZED;
				break;
			}
			if(car->next == NULL) {
				car->next = dev;
				dev->next = NULL;
				rc = __netif_init_dev(dev);
				break;
			}
		}
	}
	
	return rc;
}

/**
 * \brief Initialize the hardware behind the netdev structure.
 * \param dev Device to initialize.
 * \return Error code from the device driver.
 * \see For errors see <i>dev_error</i>.
 */
static int __netif_init_dev(struct netdev *dev)
{
	return -1;
}

#ifdef __DOXYGEN__
/**
 * \brief Implementation of the core layer processor thread.
 * \param raw_queue The queue this processor manages.
 * 
 * This processor can either manage a transmitting queue or a receiving queue.
 */
static void netif_processor(void *raw_queue)
#else
THREAD(netif_processor, raw_queue)
<<<<<<< HEAD
{
	struct netbuff_queue *queue = raw_queue;

	while(TRUE) {
		if(!queue) {
			event_wait((queue->type & NETIF_TX_QUEUE_FLAG) ? &tx_queue : &rx_queue, 
					   EVENT_WAIT_INFINITE);
		} else {
			thread_yield();
=======
#endif
{
	volatile struct netbuff_queue **nqpp, *queue;

	nqpp = (volatile struct netbuff_queue**)raw_queue;
	while(TRUE) {
		enter_crit();
		queue = *nqpp;
		exit_crit();
		
		if(!queue) {
			BermudaEventWait((queue->type & NETIF_TX_QUEUE_FLAG) ? &tx_wait_queue : &rx_wait_queue, 
					   EVENT_WAIT_INFINITE);
		} else {
			BermudaThreadYield();
>>>>>>> 78506463
		}
		
		switch(queue->type & (NETIF_TX_QUEUE_FLAG | NETIF_RX_QUEUE_FLAG)) {
			/*
			 * Case of TX queue entry.
			 */
			case NETIF_TX_QUEUE_FLAG:
<<<<<<< HEAD
				__netif_tx_queue(queue->packet, queue);
=======
				/* check if gso is needed */
				__netif_start_xmit(nqpp);
// 				tokenbucket_run(packet->dev);
>>>>>>> 78506463
				break;
				
			/*
			 * Case of an RX queue entry.
			 */
			case NETIF_RX_QUEUE_FLAG:
				break;
				
			case NETIF_TX_QUEUE_FLAG | NETIF_RX_QUEUE_FLAG:
				break;
				
			default:
				break;
		}
	}
}

/**
 * \brief Enqueue a packet at its network device driver.
 * \param qhpp The queue head.
 * 
 * The complexity of this function is \f$ O(n) \f$, since packets will added to the end of the
 * netdev queue. If the tokenbucket is disabled the amount of frames/s equels:
 * 
 * \f$ F\cdot s^{-1} = \frac{baud}{n\cdot 8\frac{bits}{byte}} \f$ \n
 * Where \f$ baud \f$ defines the speed in \f$ bits\cdot s^{-1} \f$, \f$ n \f$ the amount of bytes per
 * frame (including interframe space).
 */
static inline __force_inline struct netbuff *__netif_tx_queue(volatile struct netbuff_queue **qhpp)
{
	volatile struct netbuff_queue *qp, *tbq, *nqe = NULL; /* queue pointer, tbucket queue, new entry */
	struct netbuff *packet;
	struct netdev *dev;
	struct tbucket *tb;
	
	enter_crit();
	qp = *qhpp;
	exit_crit();
	
	if(qp) {
		packet = qp->packet;
		dev = packet->dev;
	} else {
		packet = NULL;
		goto out;
	}
	
	tb = dev->queue;
	tbq = tb->queue;
	
	if(tbucket_can_afford_packet(tb, packet)) {
		tbucket_buy_packet(tb, packet);
		
		do {
			if(tbq == NULL) {
				tbq = nqe = malloc(sizeof(*tbq));
				break;
			}
			
			if(tbq->next == NULL) {
				nqe = malloc(sizeof(*tbq));
				break;
			}
			
			tbq = tbq->next;
		} while(tbq);
		
		tb->queue = tbq;
		nqe->packet = packet;
		nqe->type = qp->type;
		nqe->next = NULL;
	} else {
		/*
		 * Packet can not be afforded, leave it enqueud
		 */
		packet = NULL;
		goto out;
	}
	
	/*
	 * remove the packet from the core queue
	 */
	enter_crit();
	*qhpp = qp->next;
	exit_crit();
	free((void*)qp);
	
	
	out:
	return packet;
}

/**
 * \brief Start the transmission of a given packet.
 * \param nb Buffer to transmit.
 * \note Should only be called from <i>netif_processor</i>.
 * \todo 
 * * First of all, fix the damn VLAN tags. \n
 * * Secondly, has to be checked for gso. \n
 * * Thirdly, if GSO needs to be done by software do so. \n
 * * Fourthly, enqueue the packet at the network device driver. \n
 * * And last but not least: wake up the network device driver if necessary. \n
 */
static inline __force_inline int __netif_start_xmit(volatile struct netbuff_queue **qhpp)
{
	netbuff_features_t features;
	struct netbuff *nb;
	struct netdev *dev;
	struct netif_ptype *ptype;
	struct tbucket *bucket;
	volatile struct netbuff_queue *qp;
	int err;
	
	enter_crit();
	qp = *qhpp;
	exit_crit();
	
	nb = qp->packet;
	if(!nb) {
		goto out_fail;
	}
	
	if(nb_has_tx_tag(nb)) {
		nb->raw_vlan = vlan_inflate(nb);
// 		TODO: vlan_put_tag(nb);
	}
	
	features = netbuff_get_features(nb);
	dev = netbuff_dev(nb);
	
	if(netif_nb_needs_gso(nb)) {
		if((features & NETBUFF_NO_FRAG) == 0) {
			/*
			 * It is allowed to fragmentate the packet.
			 */
			ptype = netbuff_type(nb);
			err = ptype->gso_segment(nb, dev->mtu);
		
			if(netif_eval_err(err)) {
// 				netbuff_drop(nb);
				goto out_fail;
			}
		} else {
			/*
			 * It is not allowed to fragmentate the packet.
			 */
// 			TODO: netbuff_drop(nb);
			goto out_fail;
		}
	}
	
	enter_crit();
	*qhpp = qp->next;
	exit_crit();
	free((void*)qp);
	
	/*
	 * Enqueue the packet at the device
	 */
	bucket = dev->queue;
	qp = (struct netbuff_queue*)list_last_entry((void*)bucket->queue);
// 	TODO: tokenbucket_run(nb->dev);
	
	do {
		if(tbucket_can_afford_packet(bucket, nb)) {
			tbucket_buy_packet(bucket, nb);
// 			TODO: dev->tx(nb);
		} else {
			/*
			 * queue up the packet
			 */
			qp->next = malloc(sizeof(*qp));
			qp->packet = nb;
			qp->next = NULL;
		}
		nb = nb->next;
	} while(nb);
	
	return DEV_OK;
	
	out_fail:
	return DEV_ERROR;
}

/**
 * \brief Check wether the packet is to big to transfer it to the PHY-layer.
 * \param nb Buffer to check.
 * \todo If the device supports hardware gso this function will not return false!
 * 
 * If this function returns true, software must split up the packet before sending it to the
 * PHY-layer.
 */
static bool netif_nb_needs_gso(struct netbuff *nb)
{
	struct netdev *dev = nb->dev;
	
	if(nb->length > dev->mtu) {
		return true;
	} else {
		return false;
	}
}

static bool netif_eval_err(int err)
{
	return true;
}

static __force_inline inline int __netif_tx_queue(struct netbuff *nb, struct netbuff_queue *queue)
{
	return -1;
}

/**
 * @}
 * @}
 * @}
 */<|MERGE_RESOLUTION|>--- conflicted
+++ resolved
@@ -44,11 +44,8 @@
 #include <stdlib.h>
 #include <stdio.h>
 #include <string.h>
-<<<<<<< HEAD
-=======
 
 #include <arch/io.h>
->>>>>>> 78506463
 
 #include <dev/dev.h>
 #include <dev/error.h>
@@ -92,14 +89,6 @@
  */
 static struct netdev *devRoot = NULL;
 
-<<<<<<< HEAD
-static volatile THREAD *tx_queue = SIGNALED;
-static volatile THREAD *rx_queue = SIGNALED;
-
-/* static functions */
-static int __netif_init_dev(struct netdev *dev);
-static __force_inline inline int __netif_tx_queue(struct netbuff *nb, struct netbuff_queue *queue);
-=======
 static volatile THREAD *tx_wait_queue = SIGNALED;
 static volatile THREAD *rx_wait_queue = SIGNALED;
 static struct netbuff_queue *tx_queue = NULL;
@@ -111,7 +100,6 @@
 static bool netif_nb_needs_gso(struct netbuff *nb);
 static inline int __netif_start_xmit(volatile struct netbuff_queue **qhpp);
 static bool netif_eval_err(int err);
->>>>>>> 78506463
 
 #ifdef __DOXYGEN__
 #else
@@ -194,17 +182,6 @@
 static void netif_processor(void *raw_queue)
 #else
 THREAD(netif_processor, raw_queue)
-<<<<<<< HEAD
-{
-	struct netbuff_queue *queue = raw_queue;
-
-	while(TRUE) {
-		if(!queue) {
-			event_wait((queue->type & NETIF_TX_QUEUE_FLAG) ? &tx_queue : &rx_queue, 
-					   EVENT_WAIT_INFINITE);
-		} else {
-			thread_yield();
-=======
 #endif
 {
 	volatile struct netbuff_queue **nqpp, *queue;
@@ -220,7 +197,6 @@
 					   EVENT_WAIT_INFINITE);
 		} else {
 			BermudaThreadYield();
->>>>>>> 78506463
 		}
 		
 		switch(queue->type & (NETIF_TX_QUEUE_FLAG | NETIF_RX_QUEUE_FLAG)) {
@@ -228,13 +204,9 @@
 			 * Case of TX queue entry.
 			 */
 			case NETIF_TX_QUEUE_FLAG:
-<<<<<<< HEAD
-				__netif_tx_queue(queue->packet, queue);
-=======
 				/* check if gso is needed */
 				__netif_start_xmit(nqpp);
 // 				tokenbucket_run(packet->dev);
->>>>>>> 78506463
 				break;
 				
 			/*
@@ -443,11 +415,6 @@
 	return true;
 }
 
-static __force_inline inline int __netif_tx_queue(struct netbuff *nb, struct netbuff_queue *queue)
-{
-	return -1;
-}
-
 /**
  * @}
  * @}
