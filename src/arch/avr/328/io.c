--- conflicted
+++ resolved
@@ -1,69 +1,65 @@
-/*
- *  BermudaOS - Pin I/O
- *  Copyright (C) 2012   Michel Megens
- *
- *  This program is free software: you can redistribute it and/or modify
- *  it under the terms of the GNU General Public License as published by
- *  the Free Software Foundation, either version 3 of the License, or
- *  (at your option) any later version.
- *
- *  This program is distributed in the hope that it will be useful,
- *  but WITHOUT ANY WARRANTY; without even the implied warranty of
- *  MERCHANTABILITY or FITNESS FOR A PARTICULAR PURPOSE.  See the
- *  GNU General Public License for more details.
- *
- *  You should have received a copy of the GNU General Public License
- *  along with this program.  If not, see <http://www.gnu.org/licenses/>.
- */
-
-<<<<<<< HEAD
-#include <bermuda.h>
-=======
->>>>>>> 424450e0
-#include <arch/avr/io.h>
-
-const struct avr_io io =
-{
-        .portb          = BermudaGetAddressPORTB(),
-        .portc          = BermudaGetAddressPORTC(),
-        .portd          = BermudaGetAddressPORTD(),
-        
-        .pinb           = BermudaGetAddressPINB(),
-        .pinc           = BermudaGetAddressPINC(),
-        .pind           = BermudaGetAddressPIND(),
-        
-        .ddrb           = BermudaGetAddressDDRB(),
-        .ddrc           = BermudaGetAddressDDRC(),
-        .ddrd           = BermudaGetAddressDDRD(),
-        .sreg           = BermudaGetAddressSREG(),
-};
-
-const unsigned short ROM BermudaPortToOutput[] =
-{
-        (unsigned short)PIN_NOT_AVAILABLE,
-        (unsigned short)BermudaGetAddressPORTB(),
-        (unsigned short)BermudaGetAddressPORTC(),
-        (unsigned short)BermudaGetAddressPORTD(),
-};
-
-const unsigned short ROM BermudaPortToInput[] =
-{
-        (unsigned short)PIN_NOT_AVAILABLE,
-        (unsigned short)BermudaGetAddressPINB(),
-        (unsigned short)BermudaGetAddressPINC(),
-        (unsigned short)BermudaGetAddressPIND(),
-};
-
-const unsigned short ROM BermudaPortToMode[] =
-{
-        (unsigned short)PIN_NOT_AVAILABLE,
-        (unsigned short)BermudaGetAddressDDRB(),
-        (unsigned short)BermudaGetAddressDDRC(),
-        (unsigned short)BermudaGetAddressDDRD(),
-};
-
-inline void BermudaSafeCli(unsigned char *ints)
-{
-        *ints = *(AvrIO->sreg) & 0x80;
-        __asm__ __volatile__ ("cli" ::);
-}
+/*
+ *  BermudaOS - Pin I/O
+ *  Copyright (C) 2012   Michel Megens
+ *
+ *  This program is free software: you can redistribute it and/or modify
+ *  it under the terms of the GNU General Public License as published by
+ *  the Free Software Foundation, either version 3 of the License, or
+ *  (at your option) any later version.
+ *
+ *  This program is distributed in the hope that it will be useful,
+ *  but WITHOUT ANY WARRANTY; without even the implied warranty of
+ *  MERCHANTABILITY or FITNESS FOR A PARTICULAR PURPOSE.  See the
+ *  GNU General Public License for more details.
+ *
+ *  You should have received a copy of the GNU General Public License
+ *  along with this program.  If not, see <http://www.gnu.org/licenses/>.
+ */
+
+#include <arch/avr/io.h>
+
+const struct avr_io io =
+{
+        .portb          = BermudaGetAddressPORTB(),
+        .portc          = BermudaGetAddressPORTC(),
+        .portd          = BermudaGetAddressPORTD(),
+        
+        .pinb           = BermudaGetAddressPINB(),
+        .pinc           = BermudaGetAddressPINC(),
+        .pind           = BermudaGetAddressPIND(),
+        
+        .ddrb           = BermudaGetAddressDDRB(),
+        .ddrc           = BermudaGetAddressDDRC(),
+        .ddrd           = BermudaGetAddressDDRD(),
+        .sreg           = BermudaGetAddressSREG(),
+};
+
+const unsigned short ROM BermudaPortToOutput[] =
+{
+        (unsigned short)PIN_NOT_AVAILABLE,
+        (unsigned short)BermudaGetAddressPORTB(),
+        (unsigned short)BermudaGetAddressPORTC(),
+        (unsigned short)BermudaGetAddressPORTD(),
+};
+
+const unsigned short ROM BermudaPortToInput[] =
+{
+        (unsigned short)PIN_NOT_AVAILABLE,
+        (unsigned short)BermudaGetAddressPINB(),
+        (unsigned short)BermudaGetAddressPINC(),
+        (unsigned short)BermudaGetAddressPIND(),
+};
+
+const unsigned short ROM BermudaPortToMode[] =
+{
+        (unsigned short)PIN_NOT_AVAILABLE,
+        (unsigned short)BermudaGetAddressDDRB(),
+        (unsigned short)BermudaGetAddressDDRC(),
+        (unsigned short)BermudaGetAddressDDRD(),
+};
+
+inline void BermudaSafeCli(unsigned char *ints)
+{
+        *ints = *(AvrIO->sreg) & 0x80;
+        __asm__ __volatile__ ("cli" ::);
+}