#
# Makefile definitions
# Created by Michel Megens on 9th of March 2012
#

CC		= $(AVRBIN)/avr-gcc
CPP		= $(AVRBIN)/avr-g++
LD		= $(AVRBIN)/avr-ld
AS		= $(AVRBIN)/avr-gcc
STRIP		= $(AVRBIN)/avr-strip
DOXY		= $(BIN)/doxygen
MAKE		= make
OBJCOPY		= avr-objcopy
AVRDUDE		= $(AVRBIN)/avrdude
AVRDUDE_COM_OPTS = -q -V -p $(MCU) -c $(AVRDUDE_ARD_PROGRAMMER) -b \
	$(AVRDUDE_ARD_BAUDRATE) -P $(ARD_PORT) $(AVRDUDE_ARD_EXTRAOPTS) \
        $(AVRDUDE_CONF)

<<<<<<< HEAD
STDDEFS		= -D TIMERS=1 -D BAUD=9600 -D MEM=0x7FF -D __ARDUINO__ -D __THREADS__ \
=======
STDDEFS		= -D BAUD=9600 -D MEM=0x7FF -D __ARDUINO__ -D __THREADS__ \
>>>>>>> f2e41240
		  -D __THREAD_DBG__

AVR_LIBC=$(AVRLIB)
LOCAL_INC=$(LOCAL_LIB)

CCFLAGS		=-Wall -Os -c -mmcu=$(MCU) -I$(AVR_LIBC) -I$(LOCAL_INC) \
		 -std=gnu89 -D F_CPU=$(F_CPU) $(STDDEFS)
LDFLAGS		= -r -Os -m avr5
CPPFLAGS	= -fno-exceptions -Os -Wall -mmcu=$(MCU) -I$(AVR_LIBC) \
		  -I$(LOCAL_INC) -c -DF_CPU=$(F_CPU) -ffunction-sections \
		  -fdata-sections -w
ASFLAGS		= -mmcu=$(MCU) -I$(LOCAL_INC) -Wall -c 

CPPOBJS		= $(CPPSRCS:.cpp=.o)
COBJS		= $(CSRCS:.c=.o)
ASMOBJS		= $(ASMSRCS:.S=.o)
OBJS		= $(COBJS)
OBJS		+= $(CPPOBJS) $(ASMOBJS)

<|MERGE_RESOLUTION|>--- conflicted
+++ resolved
@@ -16,12 +16,9 @@
 	$(AVRDUDE_ARD_BAUDRATE) -P $(ARD_PORT) $(AVRDUDE_ARD_EXTRAOPTS) \
         $(AVRDUDE_CONF)
 
-<<<<<<< HEAD
-STDDEFS		= -D TIMERS=1 -D BAUD=9600 -D MEM=0x7FF -D __ARDUINO__ -D __THREADS__ \
-=======
+
 STDDEFS		= -D BAUD=9600 -D MEM=0x7FF -D __ARDUINO__ -D __THREADS__ \
->>>>>>> f2e41240
-		  -D __THREAD_DBG__
+		  -D __THREAD_DBG__ -D TIMERS=1
 
 AVR_LIBC=$(AVRLIB)
 LOCAL_INC=$(LOCAL_LIB)
