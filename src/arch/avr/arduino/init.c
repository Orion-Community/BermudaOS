--- conflicted
+++ resolved
@@ -24,38 +24,21 @@
 #include <util/delay.h>
 
 #include <arch/avr/chip/uart.h>
+#include <arch/avr/io.h>
 
-#define LED_DDR  DDRB
-#define LED_PORT PORTB
-#define LED_PIN  PINB
+#define LED_DDR  BERMUDA_DDRB
+#define LED_PORT BERMUDA_PORTB
+#define LED_PIN  BERMUDA_PINB
 #define LED      PINB5
 
 void flash_led(uint8_t count)
 {
-        while (count--) {
+        while (count--)
+        {
                 LED_PORT |= _BV(LED);
                 _delay_ms(100);
                 LED_PORT &= ~_BV(LED);
-<<<<<<< HEAD
-                _delay_ms(50);
-=======
                 _delay_ms(100);
-        }
-}
-
-void println(char *s)
-{
-        while(*s)
-        {
-                if(*s == '\n')
-                {
-                        BermudaUARTPutChar('\r', NULL);
-                        _delay_ms(1);
-                }
-                BermudaUARTPutChar(*s, NULL);
-                _delay_ms(1);
-                s++;
->>>>>>> d186b10d
         }
 }
 
@@ -63,13 +46,13 @@
 {
         BermudaInitUART();
         char x[128];
-        LED_DDR = 0x0;
-        unsigned char y = UCSR0A;
-        sprintf(x, "Dit is de meester test: %x\n", y);
+        LED_DDR = 0xFF;
+        sprintf(x, "Address of PORTB: %x\n",
+                BermudaReadPGMByte((unsigned short)(BermudaPortToOutput+1)));
         printf(x);
         while(1)
         {
-//                 flash_led(3);
+                flash_led(3);
         }
         return 0;
 }