--- conflicted
+++ resolved
@@ -279,26 +279,6 @@
 	struct i2c_adapter *adap = client->adapter;
 	struct atmega_i2c_priv *priv = adap->data;
 	volatile struct i2c_message **msgs = (volatile struct i2c_message**)stream->data;
-<<<<<<< HEAD
-	uint8_t pres, twbr, twcr = 0;
-	int rc = -1;
-	
-	if((stream->flags & I2C_MASTER) != 0) {
-		if(!adap->busy && atmega_i2c_intf_busy(adap) == -1) {
-			atmega_i2c_reg_read(priv->twcr, &twcr);
-			if(atmega_i2c_get_status(priv) == 0xF8) {
-				if(msgs[I2C_SLAVE_RECEIVE_MSG]) {
-					twcr = BIT(TWEN) | BIT(TWIE) | BIT(TWEA) | BIT(TWSTA) | (twcr & BIT(TWSTO));
-					atmega_i2c_reg_write(priv->twcr, &twcr);
-				} else {
-					twcr = BIT(TWEN) | BIT(TWIE) | BIT(TWSTA) | (twcr & BIT(TWSTO));
-					atmega_i2c_reg_write(priv->twcr, &twcr);
-				}
-			}
-		}
-		config_bitrate();
-		adap->dev->ctrl(adap->dev, I2C_START, NULL);
-=======
 	uint8_t pres, twbr, reg = 0;
 	int rc = -1;
 	
@@ -316,7 +296,6 @@
 			}
 		}
 
->>>>>>> d0e96c20
 #ifdef __THREADS__
 		rc = BermudaEventWaitNext( (volatile THREAD**)adap->master_queue, I2C_TMO);
 #else
@@ -324,19 +303,6 @@
 		BermudaIoWait(&(adap->master_queue));
 		rc = 0;
 #endif
-<<<<<<< HEAD
-	} else if((stream->flags & I2C_SLAVE) != 0) {
-		if(!adap->busy && atmega_i2c_intf_busy(adap) == -1) {
-			if(atmega_i2c_get_status(priv) == 0xF8) {
-				if(msgs[I2C_MASTER_TRANSMIT_MSG] || msgs[I2C_MASTER_RECEIVE_MSG]) {
-					adap->dev->ctrl(adap->dev, I2C_START, NULL);
-				} else {
-					adap->dev->ctrl(adap->dev, I2C_LISTEN, NULL);
-				}
-			}
-		}
-=======
->>>>>>> d0e96c20
 		
 	} else if((stream->flags & I2C_SLAVE) != 0) {
 		rc = atmega_i2c_slave_listen(adap, stream);
@@ -610,14 +576,10 @@
 						adapter->flags |= I2C_RECEIVER;
 						msgs[I2C_MASTER_TRANSMIT_MSG]->length = 0;
 						i2c_cleanup_msg(stream, I2C_MASTER_TRANSMIT_MSG);
-<<<<<<< HEAD
-						dev->ctrl(dev, I2C_START, NULL); /* sent the repeated start */
-=======
 						
 						/* sent the repeated start */
 						atmega_i2c_reg_read(priv->twcr, &status);
 						dev->ctrl(dev, I2C_START | ((status & BIT(TWEA)) >> 4), NULL);
->>>>>>> d0e96c20
 						break;
 					}
 				}
@@ -628,18 +590,10 @@
 #else
 			BermudaIoSignal(&(adapter->master_queue));
 #endif
-<<<<<<< HEAD
-
-=======
->>>>>>> d0e96c20
 			if(msgs[I2C_MASTER_TRANSMIT_MSG]) {
 				msgs[I2C_MASTER_TRANSMIT_MSG]->length = 0;
 				i2c_cleanup_msg(stream, I2C_MASTER_TRANSMIT_MSG);
 			}
-<<<<<<< HEAD
-			
-=======
->>>>>>> d0e96c20
 			adapter->busy = false;
 			
 			if(msgs[I2C_SLAVE_RECEIVE_MSG]) {
@@ -713,13 +667,13 @@
 				if(atmega_i2c_get_index(stream) < msgs[I2C_MASTER_RECEIVE_MSG]->length) {
 					msgs[I2C_MASTER_RECEIVE_MSG]->buff[atmega_i2c_get_index(stream)] = (uint8_t)fgetc(stream);
 					atmega_i2c_inc_index(stream);
-				}
-<<<<<<< HEAD
+				} else {
+					dev->ctrl(dev, I2C_NACK, NULL);
+					break;
+				}
 			} else {
 				dev->ctrl(dev, I2C_NACK, NULL);
 				break;
-=======
->>>>>>> d0e96c20
 			}
 			/* fall through to sla ack */
 		/* 
@@ -748,17 +702,9 @@
 				if(atmega_i2c_get_index(stream) < msgs[I2C_MASTER_RECEIVE_MSG]->length) {
 					msgs[I2C_MASTER_RECEIVE_MSG]->buff[atmega_i2c_get_index(stream)] = (uint8_t)fgetc(stream);
 				}
-<<<<<<< HEAD
 				msgs[I2C_MASTER_RECEIVE_MSG]->length = 0;
 				i2c_cleanup_msg(stream, I2C_MASTER_RECEIVE_MSG);
 			}
-			
-=======
-				
-				msgs[I2C_MASTER_RECEIVE_MSG]->length = 0;
-				i2c_cleanup_msg(stream, I2C_MASTER_RECEIVE_MSG);
-			}
->>>>>>> d0e96c20
 			adapter->busy = false;
 			
 #ifdef __THREADS__
@@ -828,12 +774,9 @@
 					atmega_i2c_inc_index(stream);
 					break;
 				}
-<<<<<<< HEAD
 			} else {
 				dev->ctrl(dev, I2C_NACK, NULL);
 				break;
-=======
->>>>>>> d0e96c20
 			}
 			
 			/*
@@ -875,18 +818,6 @@
 		 * I2C_SR_STOP: Received STOP bit from the master. End of transfer.
 		 */
 		case I2C_SR_STOP:
-<<<<<<< HEAD
-			adapter->flags &= ~I2C_ERROR;
-			adapter->flags |= I2C_CALL_BACK;
-			
-			if(msgs[I2C_SLAVE_RECEIVE_MSG]) {
-				msgs[I2C_SLAVE_RECEIVE_MSG]->length = 0;
-				i2c_cleanup_msg(stream, I2C_SLAVE_RECEIVE_MSG);
-			}
-			
-			adapter->busy = false;
-			dev->ctrl(dev, I2C_BLOCK, NULL);
-=======
 			/*
 			 * application gave up waiting
 			 */
@@ -906,7 +837,7 @@
 				adapter->flags &= ~I2C_ERROR;
 				adapter->flags |= I2C_CALL_BACK;
 				dev->ctrl(dev, I2C_BLOCK, NULL);
->>>>>>> d0e96c20
+
 #ifdef __THREADS__
 				BermudaEventSignalFromISR( (volatile THREAD**)adapter->slave_queue);
 #else
