#
# Makefile definitions
# Created by Michel Megens on 9th of March 2012
#

LOCAL_LIB		= ../../../include
RAW_TARGET		= raw.elf
TARGET			= bermuda.hex
ARDUINO_LIBS		=
ARD_PORT		= /dev/ttyACM0
AVRDUDE_ARD_BAUDRATE   = 115200
AVRDUDE_ARD_PROGRAMMER = arduino

CSRCS			=
CPPSRCS			=
ARCH			= avr
DEPS			= arch.o lib.o sys.o
BUILDSYS		= linux

include ../make/Makefile.$(BUILDSYS)
include ../make/Makefile.defs


.PHONY: all clean $(TARGET) upload
all: $(TARGET)


$(RAW_TARGET): $(DEPS) $(OBJS)
	$(LD) -Os -o $(RAW_TARGET) $(DEPS)

$(TARGET): $(RAW_TARGET)
	$(OBJCOPY) -R .eeprom -O ihex $(RAW_TARGET) $(TARGET)

%o: %c
	$(CC) $(CCFLAGS) -o $@ $<

%o: %cpp
	$(CPP) $(CPPFLAGS) -o $@ $<

arch.o:
	$(MAKE) -C arch/ ARCH=$(ARCH) BUILDSYS=$(BUILDSYS)

lib.o:
	$(MAKE) -C lib/ BUILDSYS=$(BUILDSYS)

sys.o:
	$(MAKE) -C sys/ BUILDSYS=$(BUILDSYS)

upload: $(TARGET)
	$(AVRDUDE) $(AVRDUDE_COM_OPTS) -U flash:w:$(TARGET):i

clean:
<<<<<<< HEAD
	-rm -fv $(TARGET) $(DEPS) $(RAW_TARGET)
	$(MAKE) -C arch/ ARCH=$(ARCH) clean
	$(MAKE) -C lib/ clean
=======
	-rm -fv $(TARGET) $(DEPS)
	$(MAKE) -C arch/ clean ARCH=$(ARCH) BUILDSYS=$(BUILDSYS)
	$(MAKE) -C lib/ clean BUILDSYS=$(BUILDSYS)
	$(MAKE) -C sys/ clean BUILDSYS=$(BUILDSYS)
>>>>>>> 03b9154c
<|MERGE_RESOLUTION|>--- conflicted
+++ resolved
@@ -14,7 +14,7 @@
 CSRCS			=
 CPPSRCS			=
 ARCH			= avr
-DEPS			= arch.o lib.o sys.o
+DEPS			= arch.o lib.o
 BUILDSYS		= linux
 
 include ../make/Makefile.$(BUILDSYS)
@@ -26,7 +26,7 @@
 
 
 $(RAW_TARGET): $(DEPS) $(OBJS)
-	$(LD) -Os -o $(RAW_TARGET) $(DEPS)
+	$(CC) -mmcu=$(MCU) -lm -Wl,--gc-sections -Os -o $(RAW_TARGET) $(DEPS)
 
 $(TARGET): $(RAW_TARGET)
 	$(OBJCOPY) -R .eeprom -O ihex $(RAW_TARGET) $(TARGET)
@@ -50,13 +50,8 @@
 	$(AVRDUDE) $(AVRDUDE_COM_OPTS) -U flash:w:$(TARGET):i
 
 clean:
-<<<<<<< HEAD
+
 	-rm -fv $(TARGET) $(DEPS) $(RAW_TARGET)
-	$(MAKE) -C arch/ ARCH=$(ARCH) clean
-	$(MAKE) -C lib/ clean
-=======
-	-rm -fv $(TARGET) $(DEPS)
 	$(MAKE) -C arch/ clean ARCH=$(ARCH) BUILDSYS=$(BUILDSYS)
 	$(MAKE) -C lib/ clean BUILDSYS=$(BUILDSYS)
 	$(MAKE) -C sys/ clean BUILDSYS=$(BUILDSYS)
->>>>>>> 03b9154c
