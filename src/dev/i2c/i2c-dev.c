/*
 *  BermudaOS - I2C device driver
 *  Copyright (C) 2012   Michel Megens
 *
 *  This program is free software: you can redistribute it and/or modify
 *  it under the terms of the GNU General Public License as published by
 *  the Free Software Foundation, either version 3 of the License, or
 *  (at your option) any later version.
 *
 *  This program is distributed in the hope that it will be useful,
 *  but WITHOUT ANY WARRANTY; without even the implied warranty of
 *  MERCHANTABILITY or FITNESS FOR A PARTICULAR PURPOSE.  See the
 *  GNU General Public License for more details.
 *
 *  You should have received a copy of the GNU General Public License
 *  along with this program.  If not, see <http://www.gnu.org/licenses/>.
 */

#include <stdlib.h>
#include <stdio.h>

#include <dev/dev.h>
#include <dev/i2c/i2c.h>
#include <dev/i2c/reg.h>

#include <sys/thread.h>
#include <sys/events/event.h>

PUBLIC int i2c_init_adapter(struct i2c_adapter *adapter, char *fname)
{
	int rc = -1;
	adapter->dev = BermudaHeapAlloc(sizeof(*(adapter->dev)));
	
	if(adapter->dev == NULL) {
		return rc;
	} else {
		rc = 0;
	}
	
	adapter->dev->name = fname;
	BermudaDeviceRegister(adapter->dev, adapter);
	
	adapter->flags = 0;
	return rc;
}

/**
 * \brief Initializes the buffers for I2C transfer.
 * \param file I/O file.
 * \param buff The I2C message.
 * \param size Should equal sizeof(struct i2c_message).
 * \return This function returns 0 on success. This means that the bus is
 *         successfully claimed. If this function returns <b>< 0</b>, the bus
 *         is not successfully claimed and NO buffers are initialized.
 */
PUBLIC int i2cdev_write(FILE *file, const void *buff, size_t size)
{
	struct i2c_client *client = file->data;
	struct i2c_message msg;
	int rc = -1;
	
	if(client != NULL) {
		msg.buff = (void*)buff;
		msg.length = size;
		msg.freq = client->freq;
		msg.addr = client->sla;
		rc = i2c_setup_master_transfer(client->adapter->dev->io, &msg, 
									   I2C_MASTER_TRANSMIT_MSG);
	}

	
	return rc;
}

PUBLIC int i2cdev_read(FILE *file, void *buff, size_t size)
{
	struct i2c_client *client = file->data;
	struct i2c_message msg;
	int rc = -1;
	
	if(client != NULL) {
		msg.buff = (void*)buff;
		msg.length = size;
		msg.freq = client->freq;
		msg.addr = client->sla;
		rc = i2c_setup_master_transfer(client->adapter->dev->io, 
									   &msg, I2C_MASTER_RECEIVE_MSG);
	}

	
	return rc;
}

PUBLIC int i2cdev_socket(struct i2c_client *client, uint16_t flags)
{
	struct i2c_adapter *adap;
	struct device *dev;
	FILE *socket;
	int rc;
	
	if(client == NULL) {
		return -1;
	}
	
	adap = client->adapter;
	dev = adap->dev;

#ifdef __THREADS__
	if((flags & I2C_MASTER) != 0) {
		if((rc = dev->alloc(dev, I2C_TMO)) == -1) {
			rc = -1;
			goto out;
		}
	}
#endif
	
<<<<<<< HEAD
	dev->io->data = client;
	rc = dev->io->fd;
=======
	socket = BermudaHeapAlloc(sizeof(*socket));
	rc = iob_add(socket);
	if(rc < 0) {
		BermudaHeapFree(socket);
		goto out;
	}
	
	socket->data = client;
	socket->name = "I2C";
	socket->write = &i2cdev_write;
	socket->read = &i2cdev_read;
	socket->flush = &i2cdev_flush;
	socket->close = &i2cdev_close;
	socket->flags = flags;
	
	if(socket->buff == NULL) {
		BermudaHeapFree(socket);
	}
>>>>>>> 3f49fae2
	
	out:
	return rc;
}

PUBLIC int i2cdev_flush(FILE *stream)
{
	struct i2c_client *client = stream->data;
	struct i2c_adapter *adap = client->adapter;
	int rc = adap->dev->io->fd;
	
	adap->dev->io->data = stream->data;
	adap->dev->io->flags &= 0xFF;
	adap->dev->io->flags |= stream->flags & 0xFF00;
	rc = flush(rc);
	
#ifdef __THREADS__
	adap->dev->release(adap->dev);
#endif
	
	return rc;
}

PUBLIC int i2cdev_listen(int fd, void *buff, size_t size)
{
	FILE *stream = __iob[fd];
	struct i2c_message msg;
	struct i2c_client *client;
	int rc;
	
	if(stream == NULL) {
		rc = -1;
		goto out;
	}
	
	client = stream->data;
	msg.buff = buff;
	msg.length = size;
	msg.addr = client->sla;
	msg.freq = client->freq;
	rc = i2c_setup_master_transfer(client->adapter->dev->io, &msg, 
								   I2C_SLAVE_RECEIVE_MSG);
	
	out:
	return rc;
}

PUBLIC int i2cdev_close(FILE *stream)
{
	int rc = -1;
	
	if(stream != NULL) {
		if(stream->buff != NULL) {
			BermudaHeapFree((void*)stream->buff);
		}
		BermudaHeapFree(stream);
		rc = 0;
	}
	
	return rc;
}<|MERGE_RESOLUTION|>--- conflicted
+++ resolved
@@ -114,10 +114,6 @@
 	}
 #endif
 	
-<<<<<<< HEAD
-	dev->io->data = client;
-	rc = dev->io->fd;
-=======
 	socket = BermudaHeapAlloc(sizeof(*socket));
 	rc = iob_add(socket);
 	if(rc < 0) {
@@ -132,11 +128,6 @@
 	socket->flush = &i2cdev_flush;
 	socket->close = &i2cdev_close;
 	socket->flags = flags;
-	
-	if(socket->buff == NULL) {
-		BermudaHeapFree(socket);
-	}
->>>>>>> 3f49fae2
 	
 	out:
 	return rc;
