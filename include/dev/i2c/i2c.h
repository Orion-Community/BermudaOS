--- conflicted
+++ resolved
@@ -27,40 +27,21 @@
 #include <dev/twidev.h>
 
 struct i2c_client {
-<<<<<<< HEAD
-	struct i2c_client *next;
-	struct device *dev;
-	uint8_t id;
-
-	void *mutex;
-	void *queue;
-
+	struct i2c_client *next; //!< Next client in the list.
+	struct device *dev;      //!< COM device.
+	uint8_t id; //!< Client ID.
+	uint8_t flags; //!< Bus flags.
+	
 #ifdef __THREADS__
 	struct thread *allocator;
 #endif
-=======
-	struct i2c_client *next; //!< Next client in the list.
-	struct device *dev;      //!< COM device.
-
-	uint8_t id; //!< Client ID.
-	bool allocated; //!< Allocation boolean.
-	void *mutex; //!< Bus mutex.
-	void *queue; //!< Bus queue.
-	uint8_t flags; //!< Bus flags.
->>>>>>> bc13f8cf
 } __attribute__((packed));
 
 struct i2c_adapter {
 	struct i2c_client *clients; //!< List of maintained I2C clients.
-<<<<<<< HEAD
+
 	struct device *dev; //!< Adapter device.
 	struct thread *handle; //!< I2C handler.
-=======
-	void *priv; //!< Internal bus data.
-	
-	struct device *dev; //!< Adapter device.
-	
->>>>>>> bc13f8cf
 } __attribute__((packed));
 
 struct i2c_message
