--- conflicted
+++ resolved
@@ -41,12 +41,8 @@
 	struct i2c_client *clients; //!< List of maintained I2C clients.
 
 	struct device *dev; //!< Adapter device.
-<<<<<<< HEAD
-	struct thread *handle; //!< I2C handler.
-=======
 	struct thread *handle; //!< I2C command handler.
-	
->>>>>>> c97e1cd0
+
 } __attribute__((packed));
 
 struct i2c_message
