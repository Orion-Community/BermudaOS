/*
 *  BermudaOS - I2C device driver
 *  Copyright (C) 2012   Michel Megens <dev@michelmegens.net>
 *
 *  This program is free software: you can redistribute it and/or modify
 *  it under the terms of the GNU General Public License as published by
 *  the Free Software Foundation, either version 3 of the License, or
 *  (at your option) any later version.
 *
 *  This program is distributed in the hope that it will be useful,
 *  but WITHOUT ANY WARRANTY; without even the implied warranty of
 *  MERCHANTABILITY or FITNESS FOR A PARTICULAR PURPOSE.  See the
 *  GNU General Public License for more details.
 *
 *  You should have received a copy of the GNU General Public License
 *  along with this program.  If not, see <http://www.gnu.org/licenses/>.
 */

/**
 * \file src/dev/i2c/i2c-dev.c I2C device driver
 *
 * \addtogroup i2c I2C module
 * \brief Universal I2C driver.
 * 
 * \section Unix Unix
 * This driver uses a file based unix interface. This means that all communication is done using
 * file I/O. The only differency is the opening of files. Normally the (f)open function is used for
 * this purpose, but in this case i2cdev_socket is used.
 * 
 * \section io I/O and error handling
 * <b>Master read/write</b>
 * When you want to do a master transfer, sent a repeated start and receive data from the slave
 * your I/O block will look like the following.
 * 
\code{.c}
struct i2c_client client;
atmega_i2c_init_client(&client, ATMEGA_I2C_C0);
client.sla = 0x54;      // slave address
client.freq = 100000UL; // frequency in hertz
int rc, fd;

fd = i2cdev_socket(&client, _FDEV_SETUP_RW | I2C_MASTER);
if(fd < 0) {
    error();
}

rc = write(fd, txbuff, txbuff_length);
rc += read(fd, rxbuff, rxbuff_length);

if(rc == 0) {
    rc = flush(fd);
} else {
    i2cdev_error(fd);
}
  
close(fd);
\endcode
 * 
 * If you want to do a transmit or receive only you should set the correct buffer to <i>NULL</i>. The
 * transmit buffer will be set using <i>write</i> the receive buffer is set using <i>read</i>.
 * 
 * <b>Slave recieve/transmit</b>
\code{.c}
struct i2c_client slave_client;

atmega_i2c_init_client(&slave_client, ATMEGA_I2C_C0);
slave_client.callback = &slave_responder;
 
fd = i2cdev_socket(&slave_client, _FDEV_SETUP_RW | I2C_SLAVE);
if(fd < 0) {
    goto _usart;
}
i2cdev_listen(fd, &rx, 1);
close(fd);
\endcode
 * 
 * The slave will first wait for a master receive request. When it is finished, it will check for a
 * user callback function. That function can set the transmit buffer. Set the buffer to <i>NULL</i>
 * to not transmit any data as a slave.
 * @{
 */

#include <stdlib.h>
#include <stdio.h>

#include <dev/dev.h>
#include <dev/i2c/i2c.h>
#include <dev/i2c/reg.h>
#include <dev/i2c/i2c-core.h>

#include <sys/thread.h>
#include <sys/epl.h>
#include <sys/events/event.h>

<<<<<<< HEAD
/**
 * \brief Handle an I2C file I/O error.
 * \param flags Set to I2C_MASTER when it occured in a master driver.
 * 
 * It will free the correspondending buffers. If I2C_MASTER is given all master buffers will be
 * free'd if I2C_SLAVE is passed, all slave buffers will be free'd.
 */
PUBLIC void i2cdev_error(int fd)
{
	FILE *stream = fdopen(fd);
	struct i2c_client *client = stream->data;
	
	if((stream->flags & I2C_MASTER) != 0) {
		i2c_cleanup_master_msgs(client->adapter->dev->io, client->adapter);
	} else {
		i2c_cleanup_slave_msgs(client->adapter->dev->io, client->adapter);
	}
}

/**
 * \brief Initializes the buffer for an I2C master transmit.
 * \param file I/O file.
 * \param buff The I2C message.
 * \param size Length of <i>buff</i>.
 * \return This function returns 0 on success (i.e. buffers have been allocated successfully) and -1
 *         otherwise.
 */
PUBLIC int i2cdev_write(FILE *file, const void *buff, size_t size)
{
	struct i2c_client *client = file->data;
	struct i2c_message msg;
	int rc = -1;
	
	if(client != NULL) {
		msg.buff = (void*)buff;
		msg.length = size;
		msg.addr = client->sla;
		rc = i2c_setup_msg(client->adapter->dev->io, &msg, I2C_MASTER_TRANSMIT_MSG);
	}

	return rc;
}

/**
 * \brief Set the master receive buffer.
 * \param file The I/O file.
 * \param buff Read buffer.
 * \param size Size of <i>buff</i>.
 */
PUBLIC int i2cdev_read(FILE *file, void *buff, size_t size)
=======
#if 0
PUBLIC int i2cdev_open(char *data, uint8_t flags)
>>>>>>> c137d6f8
{
	return -1;
}

/**
 * \brief Request an I2C I/O file.
 * \param client I2C driver client.
 * \param flags File flags.
 * \return The file descriptor associated with this client.
 */
PUBLIC int i2cdev_socket(struct i2c_client *client, uint16_t flags)
{
	FILE *socket;
	i2c_features_t features;
	struct i2c_shared_info *shinfo = i2c_shinfo(client);
	int rc = -1;
	
	if(client == NULL) {
		return -1;
	}
	
	if(BermudaEventWait(event(&(shinfo->mutex)), I2C_TMO) != 0) {
		goto out;
	}
	
	socket = BermudaHeapAlloc(sizeof(*socket));
	if(!socket) {
		rc = -1;
		goto out;
	}
	
	rc = iob_add(socket);
	if(rc < 0) {
		BermudaHeapFree(socket);
		BermudaEventSignal(event(&(shinfo->mutex)));
		goto out;
	}
	
	features = i2c_client_features(client);
	features |= I2C_CLIENT_HAS_LOCK_FLAG;
	i2c_client_set_features(client, features);
	
	socket->data = client;
	socket->name = "I2C";
	socket->write = &i2cdev_write;
	socket->read = &i2cdev_read;
	socket->flush = &i2cdev_flush;
	socket->close = &i2cdev_close;
	socket->flags = flags;
	
	out:
	return rc;
}

/**
 * \brief Flush the I/O file.
 * \param stream File to flush.
 * 
 * This will start the actual transfer.
 */
PUBLIC int i2cdev_flush(FILE *stream)
{
	struct i2c_client *client = stream->data;
	struct i2c_adapter *adap = client->adapter;
	int rc;
	
	if(adap->dev->alloc(adap->dev, I2C_TMO) != 0) {
		return -1;
	}
	
	adap->dev->io->data = stream->data;
	adap->dev->io->flags &= 0xFF;
	adap->dev->io->flags |= stream->flags & 0xFF00;
	
	rc = i2c_flush_client(client);
	
	adap->dev->release(adap->dev);
	i2c_do_clean_msgs(adap);
	return rc;
}

/**
 * \brief Close the I2C socket.
 * \param stream File to close.
 */
PUBLIC int i2cdev_close(FILE *stream)
{
	struct i2c_client *client = stream->data;
	struct i2c_adapter *adap = client->adapter;
	struct i2c_shared_info *shinfo = i2c_shinfo(client);
	i2c_features_t features;
	int rc = -1;
	
	i2c_do_clean_msgs(adap);
	if(stream != NULL) {
		if(stream->buff != NULL) {
			BermudaHeapFree((void*)stream->buff);
		}
		BermudaHeapFree(stream);
		rc = 0;
	}
	
	BermudaEventSignal(event(&(shinfo->mutex)));
	
	features = i2c_client_features(client);
	features &= ~I2C_CLIENT_HAS_LOCK_FLAG;
	i2c_client_set_features(client, features);
	
	return rc;
}
#endif<|MERGE_RESOLUTION|>--- conflicted
+++ resolved
@@ -92,65 +92,7 @@
 #include <sys/epl.h>
 #include <sys/events/event.h>
 
-<<<<<<< HEAD
-/**
- * \brief Handle an I2C file I/O error.
- * \param flags Set to I2C_MASTER when it occured in a master driver.
- * 
- * It will free the correspondending buffers. If I2C_MASTER is given all master buffers will be
- * free'd if I2C_SLAVE is passed, all slave buffers will be free'd.
- */
-PUBLIC void i2cdev_error(int fd)
-{
-	FILE *stream = fdopen(fd);
-	struct i2c_client *client = stream->data;
-	
-	if((stream->flags & I2C_MASTER) != 0) {
-		i2c_cleanup_master_msgs(client->adapter->dev->io, client->adapter);
-	} else {
-		i2c_cleanup_slave_msgs(client->adapter->dev->io, client->adapter);
-	}
-}
-
-/**
- * \brief Initializes the buffer for an I2C master transmit.
- * \param file I/O file.
- * \param buff The I2C message.
- * \param size Length of <i>buff</i>.
- * \return This function returns 0 on success (i.e. buffers have been allocated successfully) and -1
- *         otherwise.
- */
-PUBLIC int i2cdev_write(FILE *file, const void *buff, size_t size)
-{
-	struct i2c_client *client = file->data;
-	struct i2c_message msg;
-	int rc = -1;
-	
-	if(client != NULL) {
-		msg.buff = (void*)buff;
-		msg.length = size;
-		msg.addr = client->sla;
-		rc = i2c_setup_msg(client->adapter->dev->io, &msg, I2C_MASTER_TRANSMIT_MSG);
-	}
-
-	return rc;
-}
-
-/**
- * \brief Set the master receive buffer.
- * \param file The I/O file.
- * \param buff Read buffer.
- * \param size Size of <i>buff</i>.
- */
-PUBLIC int i2cdev_read(FILE *file, void *buff, size_t size)
-=======
 #if 0
-PUBLIC int i2cdev_open(char *data, uint8_t flags)
->>>>>>> c137d6f8
-{
-	return -1;
-}
-
 /**
  * \brief Request an I2C I/O file.
  * \param client I2C driver client.
