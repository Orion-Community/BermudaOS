/*
 *  BermudaOS - ATmega I2C private header
 *  Copyright (C) 2012   Michel Megens
 *
 *  This program is free software: you can redistribute it and/or modify
 *  it under the terms of the GNU General Public License as published by
 *  the Free Software Foundation, either version 3 of the License, or
 *  (at your option) any later version.
 *
 *  This program is distributed in the hope that it will be useful,
 *  but WITHOUT ANY WARRANTY; without even the implied warranty of
 *  MERCHANTABILITY or FITNESS FOR A PARTICULAR PURPOSE.  See the
 *  GNU General Public License for more details.
 *
 *  You should have received a copy of the GNU General Public License
 *  along with this program.  If not, see <http://www.gnu.org/licenses/>.
 */

/**
 * \file src/dev/i2c/busses/atmega_priv.h ATmega private header.
 * \brief Header file for the I2C bus of the ATmega AVR architecture.
 */

#ifndef __I2C_ATMEGA_PRIV_H_
#define __I2C_ATMEGA_PRIV_H_

#include <stdlib.h>
#include <stdio.h>

#include <lib/binary.h>

#include <arch/io.h>
#include <arch/irq.h>

#define SCL 5
#define SDA 4

/* I2C device I/O control features */
/**
 * \brief Sent the start condition.
 */
#define I2C_START		BIT(0)
/**
 * \brief Sent the stop condition.
 */
#define I2C_STOP		BIT(1)

/**
 * \brief Enable the ACKing.
 */
#define I2C_ACK			BIT(2)
/**
 * \brief Enable listening for master requests.
 */
#define I2C_LISTEN		I2C_ACK
/**
 * \brief Disable ACKing.
 */
#define I2C_NACK		BIT(3)
/**
 * \brief Put the bus in idle mode.
 */
#define I2C_IDLE		I2C_NACK
/**
 * \brief Release the bus.
 */
#define I2C_RELEASE		BIT(4)
/**
 * \brief Block the bus.
 */
#define I2C_BLOCK		BIT(5)
/**
 * \brief Reset the bus (i.e. recover from an error).
 */
#define I2C_RESET		BIT(6)


/* End of I/O control features */

/**
 * \brief SLA+R
 */
#define I2C_SLA_READ_BIT BIT(0)
/**
 * \brief Mask to create SLA+W
 */
#define I2C_SLA_WRITE_MASK (~BIT(0))

/**
 * \brief Name of the ATmega I2C I/O file.
 */
#define I2C_FNAME "I2C_C0"

//  ********************************
//  * Master transmitter           *
//  ********************************

/**
 * \brief Start has been sent.
 */
#define I2C_MASTER_START 0x8

/**
 * \brief Repeated start has been sent.
 */
#define I2C_MASTER_REP_START 0x10

/**
 * \brief Slave address has been sent and ACKed.
 */
#define I2C_MT_SLA_ACK 0x18

/**
 * \brief Slave address has been sent and NACKed.
 */
#define I2C_MT_SLA_NACK 0x20

/**
 * \brief Data has been sent and ACKed.
 */
#define I2C_MT_DATA_ACK 0x28

/**
 * \brief Data has been sent and NACKed.
 */
#define I2C_MT_DATA_NACK 0x30

/**
 * \brief Bus arbitration has been lost.
 * \warning Transmission has to be restarted or stopped!
 * 
 * The bus is lost in sending the SLA+W or by sending a data byte.
 */
#define I2C_MASTER_ARB_LOST 0x38

//  ********************************
//  * Master receiver              *
//  ********************************

/**
 * \brief Slave address has been sent and ACKed.
 */
#define I2C_MR_SLA_ACK 0x40

/**
 * \brief Slave address has been sent and NACKed.
 */
#define I2C_MR_SLA_NACK 0x48

/**
 * \brief Data has been received and ACK is returned.
 */
#define I2C_MR_DATA_ACK 0x50

/**
 * \brief Data has been received and NACK is returned.
 */
#define I2C_MR_DATA_NACK 0x58

//  ********************************
//  * Slave receiver               *
//  ********************************

#define I2C_SR_SLAW_ACK 0x60 //!< Own slave address has been received and ACKed.

/**
 * \brief Lost arbitration as master.
 * 
 * Arbitration lost in SLA+R/W as Master; own SLA+W has been 
 * received; ACK has been returned.
 */
#define I2C_SR_SLAW_ARB_LOST 0x68
#define I2C_SR_GC_ACK 0x70 //!< General call received, ACK returned.

/**
 * \brief Lost arbitration as master.
 * 
 * Arbitration lost in SLA+R/W as Master; General call address has 
 * been received; ACK has been returned.
 */
#define I2C_SR_GC_ARB_LOST 0x78

/**
 * \brief Data received ACK returned.
 * 
 * Previously addressed with own SLA+W; data has been received and an ACK is
 * returned.
 */
#define I2C_SR_SLAW_DATA_ACK 0x80

/**
 * \brief Data received ACK returned.
 * 
 * Previously addressed with own SLA+W; data has been received and a NACK is
 * returned.
 */
#define I2C_SR_SLAW_DATA_NACK 0x88

/**
 * \brief Data received ACK returned.
 * 
 * Previously addressed with a GC; data has been received and an ACK is
 * returned.
 */
#define I2C_SR_GC_DATA_ACK 0x90

/**
 * \brief Data received ACK returned.
 * 
 * Previously addressed with a GC; data has been received and a NACK is
 * returned.
 */
#define I2C_SR_GC_DATA_NACK 0x98
#define I2C_SR_STOP 0xA0 //!< Stop or repeated start condition received.

//  ********************************
//  * Slave Transmitter            *
//  ********************************

#define I2C_ST_SLAR_ACK 0xA8 //!< Own SLA+R received, ack returned.
#define I2C_ST_ARB_LOST 0xB0 //!< Arbitration lost as master, own SLA+R received.
#define I2C_ST_DATA_ACK 0xB8 //!< Data sent successfuly, ACK received.
#define I2C_ST_DATA_NACK 0xC0 //!< Data has been sent, NACK received.
#define I2C_ST_LAST_DATA_ACK 0xC8 //!< The last data byte is transmitted, ACK received.

#define I2C_BUS_ERROR 0x0 //!< Generic bus error.

<<<<<<< HEAD
=======
/* control reg */
#define TWINT	7
#define TWEA	6
#define TWSTA	5
#define TWSTO	4
#define TWWC	3
#define TWEN	2
#define TWIE	0

/* status reg */
#define TWPS1	1
#define TWPS0	0
#define I2C_NOINFO 0xF8

/* addr reg */
#define TWGCE 	0

>>>>>>> c204f43d

/* ---------------------- */

/**
 * \brief The I2C megaAVR private structure.
 * 
 * This structure contains private data, such as I/O registers, which should be
 * hidden from higher layers. It contains an I/O file for communcation purposes.
 */
struct atmega_i2c_priv
{
	/**
	 * \brief TWCR is the ATmega I2C control register.
	 * \note See also the ATmega datasheet about this register.
	 * 
	 * Bit layout:\n<DFN>
	 * +----------------------------------------------------------+\n
	 * | TWINT | TWEA | TWSTA | TWSTO | TWWC |&nbsp;&nbsp;&nbsp;&nbsp;&nbsp;&nbsp;| 
	 * TWEN | TWIE |\n
	 * +----------------------------------------------------------+\n
	 * </DFN>
	 */
	reg8_t twcr;
	
	/**
	 * \brief TWCR is the ATmega I2C control register.
	 * \note See also the ATmega datasheet about this register.
	 * 
	 * Bit layout:\n<DFN>
	 * +---------------------------------------------------------+\n
	 * | TWS7 | TWS6 | TWS5 | TWS4 | TWS3 |&nbsp;&nbsp;&nbsp;&nbsp;&nbsp;
	 * &nbsp;| TWPS1 | TWPS0 |\n
	 * +---------------------------------------------------------+\n
	 * </DFN>
	 */
	reg8_t twsr;
	
	/**
	 * \brief TWCR is the ATmega I2C control register.
	 * \note See also the ATmega datasheet about this register.
	 * 
	 * Bit layout:\n<DFN>
	 * +-------------------------------------------------------+\n
	 * | TWD7 | TWD6 | TWD5 | TWD4 | TWD3 | TWD2 | TWD1 | TWD0 |\n
	 * +-------------------------------------------------------+\n
	 * </DFN>
	 */
	reg8_t twdr;
	
	/**
	 * \brief TWCR is the ATmega I2C control register.
	 * \note See also the ATmega datasheet about this register.
	 * 
	 * Bit layout:\n<DFN>
	 * +-------------------------------------------------------+\n
	 * | TWB7 | TWB6 | TWB5 | TWB4 | TWB3 | TWB2 | TWB1 | TWB0 |\n
	 * +-------------------------------------------------------+\n
	 * </DFN>
	 */
	reg8_t twbr;
	
	/**
	 * \brief TWCR is the ATmega I2C control register.
	 * \note See also the ATmega datasheet about this register.
	 * 
	 * Bit layout:\n<DFN>
	 * +--------------------------------------------------------+\n
	 * | TWA6 | TWA5 | TWA4 | TWA3 | TWA2 | TWA1 | TWA0 | TWGCE |\n
	 * +--------------------------------------------------------+\n
	 * </DFN>
	 */
	reg8_t twar;
	
	/**
	 * \brief TWCR is the ATmega I2C control register.
	 * \note See also the ATmega datasheet about this register.
	 * 
	 * Bit layout:\n<DFN>
	 * +-------------------------------------------------------------+\n
	 * | TWAM6 | TWAM5 | TWAM4 | TWAM3 | TWAM2 | TWAM1 | TWAM0 |&nbsp;&nbsp;
	 * &nbsp;&nbsp;&nbsp;&nbsp;|\n
	 * +-------------------------------------------------------------+\n
	 * </DFN>
	 */
	reg8_t twamr;
} __attribute__((packed));

__DECL
/**
 * \brief Write to an I2C regiser.
 * \param reg Register to write to.
 * \param data Pointer to the data to write.
 * \return 0 on success, -1 otherwise.
 */
static inline int atmega_i2c_reg_write(reg8_t reg, uint8_t *data)
{
	if(reg) {
		outb(reg, *data);
		return 0;
	} else {
		return -1;
	}
}

/**
 * \brief Read data from an I2C register.
 * \param reg Register to read from.
 * \param data Pointer to a location in memory to store the read data in.
 * \return 0 on success, -1 otherwise.
 */
static inline int atmega_i2c_reg_read(reg8_t reg, uint8_t *data)
{
	if(reg) {
		inb(reg, data);
		return 0;
	} else {
		return -1;
	}

}

/**
 * \brief Get the status bits from the status register.
 * \param priv Bus control structure.
 * \return The status bits, all other bits are masked out.
 */
static inline uint8_t atmega_i2c_get_status(struct atmega_i2c_priv *priv)
{
	unsigned char status = 0;
	atmega_i2c_reg_read(priv->twsr, &status);
	return (status & B11111000);
}

/**
 * \brief Return the index of the given I/O file.
 * \param stream I/O file.
 * \return The index.
 */
static inline size_t atmega_i2c_get_index(FILE *stream)
{
	return stream->index;
}

/**
 * \brief Increase the index of the I/O file.
 * \param stream I/O file.
 */
static inline void atmega_i2c_inc_index(FILE *stream)
{
	stream->index++;
}

/**
 * \brief Reset the index of the given I/O file.
 * \param stream I/O file.
 */
static inline void atmega_i2c_reset_index(FILE *stream)
{
	stream->index = 0;
}

/**
 * \brief Configure a new bitrate (BAUD) setting.
 * \param priv Bus control structure.
 * \param twbr Value of the TWBR register.
 * \param twps Prescaler bits.
 * \note Check the data sheet for bitrate calculations.
 */
static inline void atmega_i2c_set_bitrate(struct atmega_i2c_priv *priv,
										  uint8_t twbr, uint8_t twps)
{
	twps &= B11;
	
	atmega_i2c_reg_write(priv->twbr, &twbr);
	atmega_i2c_reg_write(priv->twsr, &twps);
}

ISR_DEF(atmega_i2c_isr_handle, adapter, struct i2c_adapter *);

__DECL_END

#endif /* __I2C_ATMEGA_PRIV_H_ */<|MERGE_RESOLUTION|>--- conflicted
+++ resolved
@@ -225,8 +225,6 @@
 
 #define I2C_BUS_ERROR 0x0 //!< Generic bus error.
 
-<<<<<<< HEAD
-=======
 /* control reg */
 #define TWINT	7
 #define TWEA	6
@@ -244,8 +242,6 @@
 /* addr reg */
 #define TWGCE 	0
 
->>>>>>> c204f43d
-
 /* ---------------------- */
 
 /**
