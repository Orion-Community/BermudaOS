/*
 *  BermudaOS - SpiRam library
 *  Copyright (C) 2012   Michel Megens
 *
 *  This program is free software: you can redistribute it and/or modify
 *  it under the terms of the GNU General Public License as published by
 *  the Free Software Foundation, either version 3 of the License, or
 *  (at your option) any later version.
 *
 *  This program is distributed in the hope that it will be useful,
 *  but WITHOUT ANY WARRANTY; without even the implied warranty of
 *  MERCHANTABILITY or FITNESS FOR A PARTICULAR PURPOSE.  See the
 *  GNU General Public License for more details.
 *
 *  You should have received a copy of the GNU General Public License
 *  along with this program.  If not, see <http://www.gnu.org/licenses/>.
 */

/** \file src/lib/spiram.c 23KXXX library. */
#include <stdlib.h>
#include <stdio.h>

#include <dev/dev.h>
#include <dev/spi.h>
#include <dev/spi-core.h>

#include <lib/spiram.h>
#include <sys/thread.h>

/**
 * \brief SPIRAM SPI adapter.
 */
static struct spi_client *client;

#if 0
static void BermudaSpiRamSetMode(spiram_t mode);
#endif

/**
 * \brief Initialise the SPI ram.
 * 
 * Initialise the SPI communication to the SPI SRAM chip.
 */
PUBLIC void spiram_init(struct spi_adapter *adapter, reg8_t port, uint8_t cs)
{
	client = spi_alloc_client(adapter, port, cs, SPI_1MHZ);
}

/**
 * \brief Write a byte.
 * \brief address Address on the SPI chip to write to.
 * \brief byte Byte to write.
 * \warning Waits in a potential forever loop until the device is unlocked.
 * 
 * Writes a given byte to the given address on the SPI chip.
 */
PUBLIC int spiram_write_byte(const uint16_t address, uint8_t byte)
{
	int fd, rc = -1;
	uint8_t write_seq[] = {
		WRDA, (uint8_t)((address >> 8) & 0xFF), (uint8_t)(address & 0xFF), byte,
	};

	fd = spidev_socket(client, _FDEV_SETUP_RW | SPI_MASTER);
	if(fd >= 0) {
		write(fd, (void*)write_seq, BERMUDA_SPIRAM_WRITE_BYTE_SEQ_LEN);
		rc = flush(fd);
		close(fd);
	}
	
	return rc;
}

/**
 * \brief Read a byte.
 * \param address Address on the chip to read from.
 * \warning Waits in a potential forever loop until the device is unlocked.
 * 
 * Reads a byte from the SPI chip from the given address.
 */
PUBLIC uint8_t spiram_read_byte(unsigned int address)
{
	int fd;
	uint8_t read_seq[] = {
		RDDA, (uint8_t)((address >> 8) & 0xFF), (uint8_t)(address & 0xFF), 0xFF,
	};

	fd = spidev_socket(client, _FDEV_SETUP_RW | SPI_MASTER);
	
	if(fd >= 0) {
<<<<<<< HEAD
		write(fd, (void*)read_seq, BERMUDA_SPIRAM_READ_BYTE_SEQ_LEN);
=======
		read(fd, (void*)read_seq, BERMUDA_SPIRAM_READ_BYTE_SEQ_LEN);
>>>>>>> c204f43d
		flush(fd);
		close(fd);
	}
	
	return read_seq[3];
}

#if 0
/**
 * \brief Change the SPI RAM mode.
 * \param mode New mode.
 * \note Currently only SPI_RAM_BYTE is supported.
 * \see spiram_t
 */
static void BermudaSpiRamSetMode(spiram_t mode)
{
	unsigned char buff[2];
	int fd;
	if(mode <= SPI_RAM_BUF)
	{
		unsigned char status = HOLD;
			
		switch(mode)
		{
			case SPI_RAM_BYTE:
				break;
					
			case SPI_RAM_PAGE:
				status |= 0x80;
				break;
					
			case SPI_RAM_BUF:
				status |= 0x40;
				break;

			default:
				status = 0;
				break;
		}
			
		buff[0] = WRSR; buff[1] = status;
		fd = spidev_socket(client, _FDEV_SETUP_RW | SPI_MASTER);
			
		if(fd >= 0) {
			write(fd, buff, 2);
			read(fd, buff, 2);
			flush(fd);
			close(fd);
		}
	}
}
#endif

<|MERGE_RESOLUTION|>--- conflicted
+++ resolved
@@ -1,148 +1,144 @@
-/*
- *  BermudaOS - SpiRam library
- *  Copyright (C) 2012   Michel Megens
- *
- *  This program is free software: you can redistribute it and/or modify
- *  it under the terms of the GNU General Public License as published by
- *  the Free Software Foundation, either version 3 of the License, or
- *  (at your option) any later version.
- *
- *  This program is distributed in the hope that it will be useful,
- *  but WITHOUT ANY WARRANTY; without even the implied warranty of
- *  MERCHANTABILITY or FITNESS FOR A PARTICULAR PURPOSE.  See the
- *  GNU General Public License for more details.
- *
- *  You should have received a copy of the GNU General Public License
- *  along with this program.  If not, see <http://www.gnu.org/licenses/>.
- */
-
-/** \file src/lib/spiram.c 23KXXX library. */
-#include <stdlib.h>
-#include <stdio.h>
-
-#include <dev/dev.h>
-#include <dev/spi.h>
-#include <dev/spi-core.h>
-
-#include <lib/spiram.h>
-#include <sys/thread.h>
-
-/**
- * \brief SPIRAM SPI adapter.
- */
-static struct spi_client *client;
-
-#if 0
-static void BermudaSpiRamSetMode(spiram_t mode);
-#endif
-
-/**
- * \brief Initialise the SPI ram.
- * 
- * Initialise the SPI communication to the SPI SRAM chip.
- */
-PUBLIC void spiram_init(struct spi_adapter *adapter, reg8_t port, uint8_t cs)
-{
-	client = spi_alloc_client(adapter, port, cs, SPI_1MHZ);
-}
-
-/**
- * \brief Write a byte.
- * \brief address Address on the SPI chip to write to.
- * \brief byte Byte to write.
- * \warning Waits in a potential forever loop until the device is unlocked.
- * 
- * Writes a given byte to the given address on the SPI chip.
- */
-PUBLIC int spiram_write_byte(const uint16_t address, uint8_t byte)
-{
-	int fd, rc = -1;
-	uint8_t write_seq[] = {
-		WRDA, (uint8_t)((address >> 8) & 0xFF), (uint8_t)(address & 0xFF), byte,
-	};
-
-	fd = spidev_socket(client, _FDEV_SETUP_RW | SPI_MASTER);
-	if(fd >= 0) {
-		write(fd, (void*)write_seq, BERMUDA_SPIRAM_WRITE_BYTE_SEQ_LEN);
-		rc = flush(fd);
-		close(fd);
-	}
-	
-	return rc;
-}
-
-/**
- * \brief Read a byte.
- * \param address Address on the chip to read from.
- * \warning Waits in a potential forever loop until the device is unlocked.
- * 
- * Reads a byte from the SPI chip from the given address.
- */
-PUBLIC uint8_t spiram_read_byte(unsigned int address)
-{
-	int fd;
-	uint8_t read_seq[] = {
-		RDDA, (uint8_t)((address >> 8) & 0xFF), (uint8_t)(address & 0xFF), 0xFF,
-	};
-
-	fd = spidev_socket(client, _FDEV_SETUP_RW | SPI_MASTER);
-	
-	if(fd >= 0) {
-<<<<<<< HEAD
-		write(fd, (void*)read_seq, BERMUDA_SPIRAM_READ_BYTE_SEQ_LEN);
-=======
-		read(fd, (void*)read_seq, BERMUDA_SPIRAM_READ_BYTE_SEQ_LEN);
->>>>>>> c204f43d
-		flush(fd);
-		close(fd);
-	}
-	
-	return read_seq[3];
-}
-
-#if 0
-/**
- * \brief Change the SPI RAM mode.
- * \param mode New mode.
- * \note Currently only SPI_RAM_BYTE is supported.
- * \see spiram_t
- */
-static void BermudaSpiRamSetMode(spiram_t mode)
-{
-	unsigned char buff[2];
-	int fd;
-	if(mode <= SPI_RAM_BUF)
-	{
-		unsigned char status = HOLD;
-			
-		switch(mode)
-		{
-			case SPI_RAM_BYTE:
-				break;
-					
-			case SPI_RAM_PAGE:
-				status |= 0x80;
-				break;
-					
-			case SPI_RAM_BUF:
-				status |= 0x40;
-				break;
-
-			default:
-				status = 0;
-				break;
-		}
-			
-		buff[0] = WRSR; buff[1] = status;
-		fd = spidev_socket(client, _FDEV_SETUP_RW | SPI_MASTER);
-			
-		if(fd >= 0) {
-			write(fd, buff, 2);
-			read(fd, buff, 2);
-			flush(fd);
-			close(fd);
-		}
-	}
-}
-#endif
-
+/*
+ *  BermudaOS - SpiRam library
+ *  Copyright (C) 2012   Michel Megens
+ *
+ *  This program is free software: you can redistribute it and/or modify
+ *  it under the terms of the GNU General Public License as published by
+ *  the Free Software Foundation, either version 3 of the License, or
+ *  (at your option) any later version.
+ *
+ *  This program is distributed in the hope that it will be useful,
+ *  but WITHOUT ANY WARRANTY; without even the implied warranty of
+ *  MERCHANTABILITY or FITNESS FOR A PARTICULAR PURPOSE.  See the
+ *  GNU General Public License for more details.
+ *
+ *  You should have received a copy of the GNU General Public License
+ *  along with this program.  If not, see <http://www.gnu.org/licenses/>.
+ */
+
+/** \file src/lib/spiram.c 23KXXX library. */
+#include <stdlib.h>
+#include <stdio.h>
+
+#include <dev/dev.h>
+#include <dev/spi.h>
+#include <dev/spi-core.h>
+
+#include <lib/spiram.h>
+#include <sys/thread.h>
+
+/**
+ * \brief SPIRAM SPI adapter.
+ */
+static struct spi_client *client;
+
+#if 0
+static void BermudaSpiRamSetMode(spiram_t mode);
+#endif
+
+/**
+ * \brief Initialise the SPI ram.
+ * 
+ * Initialise the SPI communication to the SPI SRAM chip.
+ */
+PUBLIC void spiram_init(struct spi_adapter *adapter, reg8_t port, uint8_t cs)
+{
+	client = spi_alloc_client(adapter, port, cs, SPI_1MHZ);
+}
+
+/**
+ * \brief Write a byte.
+ * \brief address Address on the SPI chip to write to.
+ * \brief byte Byte to write.
+ * \warning Waits in a potential forever loop until the device is unlocked.
+ * 
+ * Writes a given byte to the given address on the SPI chip.
+ */
+PUBLIC int spiram_write_byte(const uint16_t address, uint8_t byte)
+{
+	int fd, rc = -1;
+	uint8_t write_seq[] = {
+		WRDA, (uint8_t)((address >> 8) & 0xFF), (uint8_t)(address & 0xFF), byte,
+	};
+
+	fd = spidev_socket(client, _FDEV_SETUP_RW | SPI_MASTER);
+	if(fd >= 0) {
+		write(fd, (void*)write_seq, BERMUDA_SPIRAM_WRITE_BYTE_SEQ_LEN);
+		rc = flush(fd);
+		close(fd);
+	}
+	
+	return rc;
+}
+
+/**
+ * \brief Read a byte.
+ * \param address Address on the chip to read from.
+ * \warning Waits in a potential forever loop until the device is unlocked.
+ * 
+ * Reads a byte from the SPI chip from the given address.
+ */
+PUBLIC uint8_t spiram_read_byte(unsigned int address)
+{
+	int fd;
+	uint8_t read_seq[] = {
+		RDDA, (uint8_t)((address >> 8) & 0xFF), (uint8_t)(address & 0xFF), 0xFF,
+	};
+
+	fd = spidev_socket(client, _FDEV_SETUP_RW | SPI_MASTER);
+	
+	if(fd >= 0) {
+		read(fd, (void*)read_seq, BERMUDA_SPIRAM_READ_BYTE_SEQ_LEN);
+		flush(fd);
+		close(fd);
+	}
+	
+	return read_seq[3];
+}
+
+#if 0
+/**
+ * \brief Change the SPI RAM mode.
+ * \param mode New mode.
+ * \note Currently only SPI_RAM_BYTE is supported.
+ * \see spiram_t
+ */
+static void BermudaSpiRamSetMode(spiram_t mode)
+{
+	unsigned char buff[2];
+	int fd;
+	if(mode <= SPI_RAM_BUF)
+	{
+		unsigned char status = HOLD;
+			
+		switch(mode)
+		{
+			case SPI_RAM_BYTE:
+				break;
+					
+			case SPI_RAM_PAGE:
+				status |= 0x80;
+				break;
+					
+			case SPI_RAM_BUF:
+				status |= 0x40;
+				break;
+
+			default:
+				status = 0;
+				break;
+		}
+			
+		buff[0] = WRSR; buff[1] = status;
+		fd = spidev_socket(client, _FDEV_SETUP_RW | SPI_MASTER);
+			
+		if(fd >= 0) {
+			write(fd, buff, 2);
+			read(fd, buff, 2);
+			flush(fd);
+			close(fd);
+		}
+	}
+}
+#endif
+