--- conflicted
+++ resolved
@@ -130,12 +130,6 @@
 // internal functions
 PRIVATE WEAK void BermudaVTimerAdd(VTIMER *timer);
 
-<<<<<<< HEAD
-=======
-
-
-
->>>>>>> 040209d4
 #ifdef __cplusplus
 }
 #endif
